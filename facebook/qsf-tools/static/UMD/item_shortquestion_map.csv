--- conflicted
+++ resolved
@@ -1,177 +1,173 @@
-item,description
-intro1_eu,consent eu
-intro2_eu,data share eu
-intro1_noneu,consent noneu jhu
-intro2_noneu,data share noneu
-intro1_noneu_jhu,consent noneu jhu
-intro1_eu_jhu,consent eu jhu
-intro1_eu_jhsph,consent eu jhsph
-intro1_row_jhu,consent noneu jhu
-intro1_row_jhsph,consent noneu jhsph
-A1,consent age
-A1_2,consent age
-A2,country/region
-<<<<<<< HEAD
-A3,postal code
-=======
-A2_2,country/region
-A2_3,administrative region
-A3, TODO
->>>>>>> 76a61097
-A2_2_1,country/region
-A2_2_2,administrative region
-B0a,ever had covid
-B1,symptoms
-B1b,unusual symptoms
-B1b_likert,unusual symptoms likert
-B1_matrix,symptoms
-B1b_matrix,unusual symptoms
-B2,unusual symptoms num days
-B2a,unusual symptoms num days
-B2b,unusual symptoms num days
-B2c,unusual symptoms num days
-B3,community sick 
-B4,community num sick
-B5,spent time with sick
-B6,tested ever
-B7,tested 14d
-B7a,tested 24h
-B7b,tested unusual symptoms days (b2b) open ended
-B7c,tested 14d (renamed)
-B8,positive test 14d
-B8a,most recent test positive
-B9,pay for test
-B9_alt1,pay for test
-B9_alt2,pay for test
-B9_alt3,pay for test
-B10,reduce spendings pay for test
-B11,wanted test 14d
-B11a,wanted test 24h
-B11b,wanted test unusual symptoms days(b2b) open ended
-B11c,wanted test 14d
-B12,reason not tested 14d  (renamed) 
-B12b,reason not tested 14d
-B12c,reason not tested 14d
-B12c_matrix,reason not tested 14d matrix
-B13,needed med services 30d
-B14,reason no med services 30d
-B15,reason tested 14d
-C0,activities 24h
-C0a,activities 24h
-C0_likert,activities 24h likert
-C0_matrix,activities 24h****
-C1_m,direct contact 1 min outsider 24h
-C1_5,direct contact 5min outsider 24h
-C1_10,direct contact 10min outsider 24h
-C1_15,direct contact 15min outsider 24h
-C2,direct contact outsider 24h
-C2_2a,direct contact outsider 24h
-C2_2b,direct contact outsider 24h open ended
-C2_2c,direct contact outsider 24h
-C2_oe,direct contact outsider 24h open ended
-C3,spent time health clinic/hospital 7d
-C4,washing hands after public 7d
-C4_2,washing hands after public 7d
-C5,wear mask in public 7d
-C5_2,wear mask in public 7d
-C6,days spent with outsider 7d 
-C6_2,days spent with outsider 7d 
-C7,num washed hands 24d
-C7_oe,num washed hands 24d open ended
-C8,access soap water 
-C9,flu vaccine since June 2020
-C9a,flu vaccine since July 2020
-C10,flu vaccine intend by Jan 2020
-C11_no,reasons no flu vaccine
-C11_unsure,reasons unsure flu vaccine
-C12,flu vaccine june2019 to feb2020
-C13a,mask worn 24h indoors
-C13,mask worn 24h
-C14,avoid contact
-C14a,avoid contact 7d
-D1,nervousness 7d
-D1_14,nervousness 14d
-D2,depressed 7d
-D2_14,depressed 14d
-D3,worried ill
-D4,worried food next week
-D5,worried finances next month
-D6,reasons worried finances
-D6_likert,reasons worried finances likert
-D7,paid work 7d
-D7a,paid work 4w
-D8,paid work before feb 2020
-D9,reason stopped working
-D9_alt,reason stopped working
-D10,main activity occupation (renamed)
-D10a,main activity occupation
-D10b,main activity occupation before feb 2020
-E2,area type
-E3,gender
-E4,age
-E5,num ppl slept where stayed
-E6,num yrs education
-E7,rooms for sleep multichoice
-E7_oe,rooms for sleep open ended
-E7a,num rooms for sleep fill in
-E8,education level
-F1,smartphone
-F2,tracking app
-F2_likert,tracking app likert
-F3,tracking app
-F3_au,COVIDSafe app
-F3_de,Corona-Warn-App
-F3_uk,NHS app
-V1,vaccinated
-V1alt_A,know anyone vaccinated
-V2,vaccine doses
-V2a,inital doses
-V2b,booster doses
-V2c,booster intend
-V3,vaccine accepting likert
-V3a,vaccine accepting likert 2
-V4,trust vaccine recommend source
-V4_fixed,trust vaccine recommend source
-V9,concern side effect
-V5a,vaccine hesitancy reasons prob yes
-V5b,vaccine hesitancy reasons prob no
-V5c,vaccine hesitancy reasons def no
-V5d,vaccine hesitancy reasons not all doses
-V6,reasons vaccination not needed
-V10,chronic conditions
-V11,pregnant
-V12,smoke
-V13,informed vaccine access
-V15,have vax appointment
-V15a,have vax appointment 2
-V16,tried get vaccine appointment
-V16a,tried get vaccine appointment 2
-V18a,vaccination barriers vaccinated ever 1
-V18b,vaccination barriers unvaccinated
-V18c,vaccination barriers vaccinated 2
-V19,when try to get vaccine
-V20_month,recent vaccination month
-V20_year,recent vaccination year
-G1,worry catch covid
-G2,belief social distancing
-G3,belief wearing mask
-H1,others maintained distance 7d
-H2,others wear masks 7d
-H3,friends family vaccination
-I1,belief vaccinated stop masking
-I2,belief children no covid
-I5,covid news sources 7d
-I6,covid news sources trust
-I7,additional covid topics
-I8,belief no covid hot climate
-I9_noneu,info channels 7d
-I10_noneu,info channels trust
-J1,children <18 household
-J2,vaccinate children
-J3,parent or guardian
-J4,oldest child age
-J5,oldest child vaccine
-J6,oldest child schooling
-J7,remote schooling
-J8,oldest child gender
+item,description
+intro1_eu,consent eu
+intro2_eu,data share eu
+intro1_noneu,consent noneu jhu
+intro2_noneu,data share noneu
+intro1_noneu_jhu,consent noneu jhu
+intro1_eu_jhu,consent eu jhu
+intro1_eu_jhsph,consent eu jhsph
+intro1_row_jhu,consent noneu jhu
+intro1_row_jhsph,consent noneu jhsph
+A1,consent age
+A1_2,consent age
+A2,country/region
+A2_2,country/region
+A2_3,administrative region
+A3, postal code
+A2_2_1,country/region
+A2_2_2,administrative region
+B0a,ever had covid
+B1,symptoms
+B1b,unusual symptoms
+B1b_likert,unusual symptoms likert
+B1_matrix,symptoms
+B1b_matrix,unusual symptoms
+B2,unusual symptoms num days
+B2a,unusual symptoms num days
+B2b,unusual symptoms num days
+B2c,unusual symptoms num days
+B3,community sick 
+B4,community num sick
+B5,spent time with sick
+B6,tested ever
+B7,tested 14d
+B7a,tested 24h
+B7b,tested unusual symptoms days (b2b) open ended
+B7c,tested 14d (renamed)
+B8,positive test 14d
+B8a,most recent test positive
+B9,pay for test
+B9_alt1,pay for test
+B9_alt2,pay for test
+B9_alt3,pay for test
+B10,reduce spendings pay for test
+B11,wanted test 14d
+B11a,wanted test 24h
+B11b,wanted test unusual symptoms days(b2b) open ended
+B11c,wanted test 14d
+B12,reason not tested 14d  (renamed) 
+B12b,reason not tested 14d
+B12c,reason not tested 14d
+B12c_matrix,reason not tested 14d matrix
+B13,needed med services 30d
+B14,reason no med services 30d
+B15,reason tested 14d
+C0,activities 24h
+C0a,activities 24h
+C0_likert,activities 24h likert
+C0_matrix,activities 24h****
+C1_m,direct contact 1 min outsider 24h
+C1_5,direct contact 5min outsider 24h
+C1_10,direct contact 10min outsider 24h
+C1_15,direct contact 15min outsider 24h
+C2,direct contact outsider 24h
+C2_2a,direct contact outsider 24h
+C2_2b,direct contact outsider 24h open ended
+C2_2c,direct contact outsider 24h
+C2_oe,direct contact outsider 24h open ended
+C3,spent time health clinic/hospital 7d
+C4,washing hands after public 7d
+C4_2,washing hands after public 7d
+C5,wear mask in public 7d
+C5_2,wear mask in public 7d
+C6,days spent with outsider 7d 
+C6_2,days spent with outsider 7d 
+C7,num washed hands 24d
+C7_oe,num washed hands 24d open ended
+C8,access soap water 
+C9,flu vaccine since June 2020
+C9a,flu vaccine since July 2020
+C10,flu vaccine intend by Jan 2020
+C11_no,reasons no flu vaccine
+C11_unsure,reasons unsure flu vaccine
+C12,flu vaccine june2019 to feb2020
+C13a,mask worn 24h indoors
+C13,mask worn 24h
+C14,avoid contact
+C14a,avoid contact 7d
+D1,nervousness 7d
+D1_14,nervousness 14d
+D2,depressed 7d
+D2_14,depressed 14d
+D3,worried ill
+D4,worried food next week
+D5,worried finances next month
+D6,reasons worried finances
+D6_likert,reasons worried finances likert
+D7,paid work 7d
+D7a,paid work 4w
+D8,paid work before feb 2020
+D9,reason stopped working
+D9_alt,reason stopped working
+D10,main activity occupation (renamed)
+D10a,main activity occupation
+D10b,main activity occupation before feb 2020
+E2,area type
+E3,gender
+E4,age
+E5,num ppl slept where stayed
+E6,num yrs education
+E7,rooms for sleep multichoice
+E7_oe,rooms for sleep open ended
+E7a,num rooms for sleep fill in
+E8,education level
+F1,smartphone
+F2,tracking app
+F2_likert,tracking app likert
+F3,tracking app
+F3_au,COVIDSafe app
+F3_de,Corona-Warn-App
+F3_uk,NHS app
+V1,vaccinated
+V1alt_A,know anyone vaccinated
+V2,vaccine doses
+V2a,inital doses
+V2b,booster doses
+V2c,booster intend
+V3,vaccine accepting likert
+V3a,vaccine accepting likert 2
+V4,trust vaccine recommend source
+V4_fixed,trust vaccine recommend source
+V9,concern side effect
+V5a,vaccine hesitancy reasons prob yes
+V5b,vaccine hesitancy reasons prob no
+V5c,vaccine hesitancy reasons def no
+V5d,vaccine hesitancy reasons not all doses
+V6,reasons vaccination not needed
+V10,chronic conditions
+V11,pregnant
+V12,smoke
+V13,informed vaccine access
+V15,have vax appointment
+V15a,have vax appointment 2
+V16,tried get vaccine appointment
+V16a,tried get vaccine appointment 2
+V18a,vaccination barriers vaccinated ever 1
+V18b,vaccination barriers unvaccinated
+V18c,vaccination barriers vaccinated 2
+V19,when try to get vaccine
+V20_month,recent vaccination month
+V20_year,recent vaccination year
+G1,worry catch covid
+G2,belief social distancing
+G3,belief wearing mask
+H1,others maintained distance 7d
+H2,others wear masks 7d
+H3,friends family vaccination
+I1,belief vaccinated stop masking
+I2,belief children no covid
+I5,covid news sources 7d
+I6,covid news sources trust
+I7,additional covid topics
+I8,belief no covid hot climate
+I9_noneu,info channels 7d
+I10_noneu,info channels trust
+J1,children <18 household
+J2,vaccinate children
+J3,parent or guardian
+J4,oldest child age
+J5,oldest child vaccine
+J6,oldest child schooling
+J7,remote schooling
+J8,oldest child gender
 K1,delayed medical care cost 1y