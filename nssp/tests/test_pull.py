--- conflicted
+++ resolved
@@ -10,7 +10,7 @@
     secondary_pull_nssp_data,
     pull_with_socrata_api,
 )
-<<<<<<< HEAD
+
 from delphi_nssp.constants import (
     NEWLINE,
     SECONDARY_COLS_MAP,
@@ -21,9 +21,6 @@
     SIGNALS_MAP,
     TYPE_DICT,
 )
-=======
-from delphi_nssp.constants import SIGNALS
->>>>>>> 9dbbc59d
 
 from delphi_utils import get_structured_logger
 
@@ -81,7 +78,9 @@
         for signal in SIGNALS:
             assert result[signal].notnull().all(), f"{signal} has rogue NaN"
 
-<<<<<<< HEAD
+        for file in backup_files:
+            os.remove(file)
+
     @patch("delphi_nssp.pull.Socrata")
     def test_secondary_pull_nssp_data(self, mock_socrata):
         # Load test data
@@ -112,9 +111,4 @@
 
 
 if __name__ == "__main__":
-    unittest.main()
-=======
-        # clean up
-        for file in backup_files:
-            os.remove(file)
->>>>>>> 9dbbc59d
+    unittest.main()