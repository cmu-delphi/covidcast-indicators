--- conflicted
+++ resolved
@@ -38,11 +38,8 @@
     start_date: Optional[datetime] = None,
     end_date: Optional[datetime] = None,
     remove_null_samples: Optional[bool] = False,
-<<<<<<< HEAD
-    logger: Optional[logging.Logger] = None
-=======
+    logger: Optional[logging.Logger] = None,
     write_empty_days: Optional[bool] = False
->>>>>>> 56991f98
 ):
     """Export data in the format expected by the Delphi API.
 
@@ -66,14 +63,11 @@
         Latest date to export or None if no maximum date restrictions should be applied.
     remove_null_samples: Optional[bool]
         Whether to remove entries whose sample sizes are null.
-<<<<<<< HEAD
     logger: Optional[logging.Logger]
         Pass a logger object here to log information about contradictory missing codes.
-=======
     write_empty_days: Optional[bool]
         If true, every day in between start_date and end_date will have a CSV file written
         even if there is no data for the day. If false, only the days present are written.
->>>>>>> 56991f98
 
     Returns
     ---------
