"""Registry for variations."""
from collections.abc import Callable as function
from dataclasses import dataclass

URL_PREFIX = "https://healthdata.gov/api/views/gqxm-d9w9"
DOWNLOAD_ATTACHMENT = URL_PREFIX + "/files/{assetId}?download=true&filename={filename}"
DOWNLOAD_LISTING = URL_PREFIX + ".json"

@dataclass
class Transform:
    """Transformation filters for interpreting a particular sheet in the workbook."""

    name: str = None
    level: str = None
    row_filter: function = None
    geo_id_select: function = None
    geo_id_apply: function = None

T_FIRST = lambda df: df[df.columns[0]]
TRANSFORMS = {
    t.name: t for t in [
        Transform(
            name="Regions",
            level="hhs",
            geo_id_select=lambda df: df.index.to_series(),
            geo_id_apply=lambda x: x.replace("Region ", "")
        ),
        Transform(
            name="States",
            level="state",
            geo_id_select=T_FIRST,
            geo_id_apply=lambda x: x.lower()
        ),
        Transform(
            name="CBSAs",
            level="msa",
            row_filter=lambda df: df['CBSA type'] == "Metropolitan",
            geo_id_select=T_FIRST,
            geo_id_apply=lambda x: f"{x}"
        ),
        Transform(
            name="Counties",
            level="county",
            geo_id_select=T_FIRST,
            geo_id_apply=lambda x: f"{x:05}"
        )
    ]}

# signal id : is_rate, name to report in API
SIGNALS = {
    "total": {
        "is_rate" : False,
        "api_name": "naats_total_7dav",
        "make_prop": False
    },
    "positivity": {
        "is_rate" : True,
        "api_name": "naats_positivity_7dav",
        "make_prop": False
    },
    "confirmed covid-19 admissions": {
        "is_rate" : False,
<<<<<<< HEAD
        "api_name": "confirmed_admissions_covid_1d_7dav"
    },
    "fully vaccinated": {
        "is_rate" : False,
        "api_name": "full_vaccinated_7dav"
    },
    "booster dose since": {
        "is_rate" : False,
        "api_name": "booster_doses_7dav"
    },
    "booster doses administered": {
        "is_rate" : False,
        "api_name": "total_booster_7dav"
    },
    "doses administered": {
        "is_rate" : False,
        "api_name": "total_doses_7dav"
=======
        "api_name": "confirmed_admissions_covid_1d_7dav",
        "make_prop": True,
        "api_prop_name": "confirmed_admissions_covid_1d_prop_7dav"
>>>>>>> 4881e68f
    }
}

COUNTS_7D_SIGNALS = {key for key, value in SIGNALS.items() if not value["is_rate"]}

def make_signal_name(key, is_prop=False):
    """Convert a signal key to the corresponding signal name for the API.

    Note, this function gets called twice with the same `key` for signals that support
    population-proportion ("prop") variants.
    """
    if is_prop:
        return SIGNALS[key]["api_prop_name"]
    return SIGNALS[key]["api_name"]

NEWLINE = "\n"
IS_PROP = True
NOT_PROP = False<|MERGE_RESOLUTION|>--- conflicted
+++ resolved
@@ -60,8 +60,9 @@
     },
     "confirmed covid-19 admissions": {
         "is_rate" : False,
-<<<<<<< HEAD
-        "api_name": "confirmed_admissions_covid_1d_7dav"
+        "api_name": "confirmed_admissions_covid_1d_7dav",
+        "make_prop": True,
+        "api_prop_name": "confirmed_admissions_covid_1d_prop_7dav"
     },
     "fully vaccinated": {
         "is_rate" : False,
@@ -78,11 +79,6 @@
     "doses administered": {
         "is_rate" : False,
         "api_name": "total_doses_7dav"
-=======
-        "api_name": "confirmed_admissions_covid_1d_7dav",
-        "make_prop": True,
-        "api_prop_name": "confirmed_admissions_covid_1d_prop_7dav"
->>>>>>> 4881e68f
     }
 }
 
