--- conflicted
+++ resolved
@@ -9,19 +9,13 @@
 from itertools import product
 
 import numpy as np
-<<<<<<< HEAD
 from delphi_epidata import Epidata
 from delphi_utils import create_export_csv, get_structured_logger
 from delphi_utils.validator.utils import lag_converter
 from pandas import to_datetime
 
-from .constants import COMBINED_METRIC, GEO_RESOLUTIONS, SMOOTHERS, SMOOTHERS_MAP
-=======
-from delphi_utils import create_export_csv, get_structured_logger
-
 from .constants import COMBINED_METRIC, FULL_BKFILL_START_DATE, GEO_RESOLUTIONS, SMOOTHERS, SMOOTHERS_MAP
 from .date_utils import generate_num_export_days
->>>>>>> 5c72cbd9
 from .geo import geo_map
 from .pull import pull_gs_data
 
@@ -55,34 +49,6 @@
             filename=params["common"].get("log_filename"),
             log_exceptions=params["common"].get("log_exceptions", True),
         )
-<<<<<<< HEAD
-        Epidata.auth = ("epidata", params["indicator"]["api_credentials"])
-        # Fetch metadata to check how recent each signal is
-        metadata = Epidata.covidcast_meta()
-        # Filter to only those we currently want to produce, ignore any old or deprecated signals
-        gs_metadata = metadata[(metadata.data_source == "google-symptoms") &
-            (metadata.signal.isin(sensor_names))]
-
-        if sensor_names.difference(set(gs_metadata.signal)):
-            # If any signal not in metadata yet, we need to backfill its full history.
-            num_export_days = "all"
-        else:
-            # Calculate number of days based on what's missing from the API and
-            # what the validator expects.
-            max_expected_lag = lag_converter(
-                params["validation"]["common"].get("max_expected_lag", {"all": 4})
-                )
-            global_max_expected_lag = max( list(max_expected_lag.values()) )
-
-            # Select the larger number of days. Prevents validator from complaining about
-            # missing dates, and backfills in case of an outage.
-            num_export_days = max(
-                (datetime.today() - to_datetime(min(gs_metadata.max_time))).days + 1,
-                params["validation"]["common"].get("span_length", 14) + global_max_expected_lag
-                )
-    if num_export_days == "all":
-        num_export_days = (export_end_date - export_start_date).days + 1
-=======
 
     export_start_date = datetime.strptime(
         params["indicator"].get("export_start_date", datetime.strftime(FULL_BKFILL_START_DATE, "%Y-%m-%d")), "%Y-%m-%d"
@@ -91,7 +57,6 @@
     export_end_date = datetime.strptime(
         params["indicator"].get("export_end_date", datetime.strftime(date.today(), "%Y-%m-%d")), "%Y-%m-%d"
     )
->>>>>>> 5c72cbd9
 
     num_export_days = generate_num_export_days(params, logger)
     # safety check for patch parameters exists in file, but not running custom runs/patches
