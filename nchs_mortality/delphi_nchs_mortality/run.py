--- conflicted
+++ resolved
@@ -10,21 +10,12 @@
 from itertools import product
 
 import numpy as np
-<<<<<<< HEAD
-from delphi_utils import S3ArchiveDiffer, get_structured_logger, GeoMapper
+from delphi_utils import S3ArchiveDiffer, get_structured_logger, create_export_csv, GeoMapper
 
 from .archive_diffs import arch_diffs
 from .constants import (METRICS, SENSOR_NAME_MAP,
                         SENSORS, INCIDENCE_BASE, GEO_RES,
                         PERCENT_EXPECTED)
-from .export import export_csv
-=======
-from delphi_utils import S3ArchiveDiffer, get_structured_logger, create_export_csv
-
-from .archive_diffs import arch_diffs
-from .constants import (METRICS, SENSOR_NAME_MAP,
-                        SENSORS, INCIDENCE_BASE, GEO_RES)
->>>>>>> ef13336c
 from .pull import pull_nchs_mortality_data
 
 
@@ -71,16 +62,18 @@
 
     stats = []
     df_pull = pull_nchs_mortality_data(token, test_file)
-<<<<<<< HEAD
     for metric, geo, sensor, in product(METRICS, GEO_RES, SENSORS):
         is_percent = metric == PERCENT_EXPECTED
         if is_percent and sensor == 'prop':
             continue
 
+        logger.info("Generating signal and exporting to CSV",
+                    metric = metric,
+                    sensor = sensor)
+
         sensor_name = [SENSOR_NAME_MAP[metric]]
         if not is_percent:
             sensor_name.append(sensor)
-        print(sensor_name)
         sensor_name = "_".join(sensor_name)
 
         df = _safe_copy_df(df_pull, metric)
@@ -92,12 +85,13 @@
             # never encountered when is_percent
             df["val"] = df["val"] / df["population"] * INCIDENCE_BASE
 
-        dates = export_csv(
+        dates = create_export_csv(
             df,
-            geo_name=geo,
+            geo_res=geo,
             export_dir=daily_export_dir,
             start_date=datetime.strptime(export_start_date, "%Y-%m-%d"),
             sensor=sensor_name,
+            weekly_dates=True
         )
         if len(dates) > 0:
             stats.append((max(dates), len(dates)))
@@ -108,59 +102,6 @@
     # Daily run of archiving utility
     # - Uploads changed files to S3
     # - Does not export any issues into receiving
-=======
-    for metric in METRICS:
-        if metric == 'percent_of_expected_deaths':
-            logger.info("Generating signal and exporting to CSV",
-                        metric = metric)
-            df = df_pull.copy()
-            df["val"] = df[metric]
-            df["se"] = np.nan
-            df["sample_size"] = np.nan
-            df = df[~df["val"].isnull()]
-            sensor_name = "_".join([SENSOR_NAME_MAP[metric]])
-            dates = create_export_csv(
-                df,
-                geo_res=GEO_RES,
-                export_dir=daily_export_dir,
-                start_date=datetime.strptime(export_start_date, "%Y-%m-%d"),
-                sensor=sensor_name,
-                weekly_dates=True
-            )
-            if len(dates) > 0:
-                stats.append((max(dates), len(dates)))
-        else:
-            for sensor in SENSORS:
-                logger.info("Generating signal and exporting to CSV",
-                            metric = metric,
-                            sensor = sensor)
-                df = df_pull.copy()
-                if sensor == "num":
-                    df["val"] = df[metric]
-                else:
-                    df["val"] = df[metric] / df["population"] * INCIDENCE_BASE
-                df["se"] = np.nan
-                df["sample_size"] = np.nan
-                df = df[~df["val"].isnull()]
-                sensor_name = "_".join([SENSOR_NAME_MAP[metric], sensor])
-                dates = create_export_csv(
-                    df,
-                    geo_res=GEO_RES,
-                    export_dir=daily_export_dir,
-                    start_date=datetime.strptime(export_start_date, "%Y-%m-%d"),
-                    sensor=sensor_name,
-                    weekly_dates=True
-                )
-                if len(dates) > 0:
-                    stats.append((max(dates), len(dates)))
-
-#     Weekly run of archive utility on Monday
-#     - Does not upload to S3, that is handled by daily run of archive utility
-#     - Exports issues into receiving for the API
-#     Daily run of archiving utility
-#     - Uploads changed files to S3
-#     - Does not export any issues into receiving
->>>>>>> ef13336c
     if "archive" in params:
         arch_diffs(params, daily_arch_diff, logger)
 
