# -*- coding: utf-8 -*-
"""
Tools to validate CSV source data, including various check methods.
"""
import sys
import re
import math
from os.path import join
from datetime import date, datetime, timedelta
import pandas as pd
from .errors import ValidationError, APIDataFetchError
<<<<<<< HEAD
from .datafetcher import filename_regex, \
    read_filenames, load_csv, get_geo_signal_combos, \
    fetch_api_reference
from .report import ValidationReport

# Recognized geo types.
geo_regex_dict = {
    'county': '^\d{5}$',
    'hrr': '^\d{1,3}$',
    'msa': '^\d{5}$',
    'dma': '^\d{3}$',
    'state': '^[a-zA-Z]{2}$',
    'national': '^[a-zA-Z]{2}$'
}


def relative_difference_by_min(x, y):
    """
    Calculate relative difference between two numbers.
    """
    return (x - y) / min(x, y)


def make_date_filter(start_date, end_date):
    """
    Create a function to return a boolean of whether a filename of appropriate
    format contains a date within (inclusive) the specified date range.

    Arguments:
        - start_date: datetime date object
        - end_date: datetime date object

    Returns:
        - Custom function object
    """
    # Convert dates from datetime format to int.
    start_code = int(start_date.strftime("%Y%m%d"))
    end_code = int(end_date.strftime("%Y%m%d"))

    def custom_date_filter(match):
        """
        Return a boolean of whether a filename of appropriate format contains a date
        within the specified date range.

        Arguments:
            - match: regex match object based on filename_regex applied to a filename str

        Returns:
            - boolean
        """
        # If regex match doesn't exist, current filename is not an appropriately
        # formatted source data file.
        if not match:
            return False

        # Convert date found in CSV name to int.
        code = int(match.groupdict()['date'])

        # Return boolean True if current file date "code" is within the defined date range.
        return start_code <= code <= end_code

    return custom_date_filter

=======
from .datafetcher import filename_regex, get_geo_signal_combos, threaded_api_calls, load_all_files
from .utils import GEO_REGEX_DICT, relative_difference_by_min, aggregate_frames
>>>>>>> 49bc1b26

class Validator():
    """ Class containing validation() function and supporting functions. Stores a list
    of all raised errors, and user settings. """

    def __init__(self, params):
        """
        Initialize object and set parameters.

        Arguments:
            - params: dictionary of user settings; if empty, defaults will be used

        Attributes:
            - data_source: str; data source name, one of
            https://cmu-delphi.github.io/delphi-epidata/api/covidcast_signals.html
            - start_date: beginning date of data to check, in datetime date format
            - span_length: number of days before the end date to include in checking
            - end_date: end date of data to check, in datetime date format
            - generation_date: date that this df_to_test was generated; typically 1 day
            after the last date in df_to_test
            - max_check_lookbehind: number of days back to perform sanity checks, starting
            from the last date appearing in df_to_test
            - minimum_sample_size: int
            - missing_se_allowed: boolean indicating if missing standard errors should
            raise an exception or not
            - missing_sample_size_allowed: boolean indicating if missing sample size should
            raise an exception or not
            - sanity_check_rows_per_day: boolean; check flag
            - sanity_check_value_diffs: boolean; check flag
            - smoothed_signals: set of strings; names of signals that are smoothed (7-day
            avg, etc)
            - expected_lag: dict of signal names: int pairs; how many days behind do we
            expect each signal to be
            - suppressed_errors: set of check_data_ids used to identify error messages to ignore
            - raised_errors: list to append data upload-blocking errors to as they are raised
            - total_checks: incremental counter to track total number of checks run
            - raised_warnings: list to append non-data upload-blocking errors to as they are raised
        """
        # TODO(https://github.com/cmu-delphi/covidcast-indicators/issues/579)
        # Refactor this class to avoid the too-many-instance-attributes error.
        #
        # pylint: disable=too-many-instance-attributes

        # Get user settings from params or if not provided, set default.
        self.data_source = params['data_source']
        self.validator_static_file_dir = params.get(
            'validator_static_file_dir', '../validator/static')

        # Date/time settings
        self.span_length = timedelta(days=params['span_length'])
        self.end_date = date.today() if params['end_date'] == "latest" else datetime.strptime(
            params['end_date'], '%Y-%m-%d').date()
        self.start_date = self.end_date - self.span_length
        self.generation_date = date.today()

        # General options: flags, thresholds
        self.max_check_lookbehind = timedelta(
            days=params.get("ref_window_size", 7))
        self.minimum_sample_size = params.get('minimum_sample_size', 100)
        self.missing_se_allowed = params.get('missing_se_allowed', False)
        self.missing_sample_size_allowed = params.get(
            'missing_sample_size_allowed', False)

        self.sanity_check_rows_per_day = params.get(
            'sanity_check_rows_per_day', True)
        self.sanity_check_value_diffs = params.get(
            'sanity_check_value_diffs', True)
        self.test_mode = params.get("test_mode", False)

        # Signal-specific settings
        self.smoothed_signals = set(params.get("smoothed_signals", []))
        self.expected_lag = params["expected_lag"]

        self.suppressed_errors = {(item,) if not isinstance(item, tuple) and not isinstance(
            item, list) else tuple(item) for item in params.get('suppressed_errors', [])}

<<<<<<< HEAD
        self.active_report = ValidationReport(self.suppressed_errors)
=======
        # Output
        self.raised_errors = []
        self.total_checks = 0

        self.raised_warnings = []
        # pylint:  enable=too-many-instance-attributes

    def increment_total_checks(self):
        """ Add 1 to total_checks counter """
        self.total_checks += 1
>>>>>>> 49bc1b26

    def check_missing_date_files(self, daily_filenames):
        """
        Check for missing dates between the specified start and end dates.

        Arguments:
<<<<<<< HEAD
            - daily_filenames: list of tuples, each containing CSV source data filename
            and the regex match object corresponding to filename_regex.
            - report: ValidationReport; report where results are added
=======
            - daily_filenames: List[Tuple(str, re.match, pd.DataFrame)]
                triples of filenames, filename matches with the geo regex, and the data from the
                file
>>>>>>> 49bc1b26

        Returns:
            - None
        """
        number_of_dates = self.end_date - self.start_date + timedelta(days=1)

        # Create set of all expected dates.
        date_seq = {self.start_date + timedelta(days=x)
                    for x in range(number_of_dates.days)}
        # Create set of all dates seen in CSV names.
        unique_dates = {datetime.strptime(
            daily_filename[0][0:8], '%Y%m%d').date() for daily_filename in daily_filenames}

        # Diff expected and observed dates.
        check_dateholes = list(date_seq.difference(unique_dates))
        check_dateholes.sort()

        if check_dateholes:
            self.active_report.add_raised_error(ValidationError(
                "check_missing_date_files",
                check_dateholes,
                "Missing dates are observed; if these dates are" +
                " already in the API they would not be updated"))

<<<<<<< HEAD
        self.active_report.increment_total_checks()
=======
        self.increment_total_checks()
>>>>>>> 49bc1b26

    def check_df_format(self, df_to_test, nameformat):
        """
        Check basic format of source data CSV df.

        Arguments:
            - df_to_test: pandas dataframe of a single CSV of source data
            (one day-signal-geo_type combo)
            - nameformat: str CSV name; for example, "20200624_county_smoothed_nohh_cmnty_cli.csv"

        Returns:
            - None
        """
        pattern_found = filename_regex.match(nameformat)
        if not nameformat or not pattern_found:
            self.active_report.add_raised_error(ValidationError(
                ("check_filename_format", nameformat),
                nameformat, 'nameformat not recognized'))

        self.active_report.increment_total_checks()

        if not isinstance(df_to_test, pd.DataFrame):
            self.active_report.add_raised_error(ValidationError(
                ("check_file_data_format", nameformat),
                type(df_to_test), 'df_to_test must be a pandas dataframe.'))

        self.active_report.increment_total_checks()

    def check_bad_geo_id_value(self, df_to_test, filename, geo_type):
        """
        Check for bad geo_id values, by comparing to a list of known values (drawn from
        historical data)

        Arguments:
            - df_to_test: pandas dataframe of CSV source data containing the geo_id column to check
            - geo_type: string from CSV name specifying geo type (state, county, msa, etc.) of data
            - report: ValidationReport; report where results are added
       """
        file_path = join(self.validator_static_file_dir, geo_type + '_geo.csv')
        valid_geo_df = pd.read_csv(file_path, dtype={'geo_id': str})
        valid_geos = valid_geo_df['geo_id'].values
        unexpected_geos = [geo for geo in df_to_test['geo_id']
                           if geo.lower() not in valid_geos]
        if len(unexpected_geos) > 0:
            self.active_report.add_raised_error(ValidationError(
                ("check_bad_geo_id_value", filename),
                unexpected_geos, "Unrecognized geo_ids (not in historical data)"))
        self.active_report.increment_total_checks()
        upper_case_geos = [
            geo for geo in df_to_test['geo_id'] if geo.lower() != geo]
        if len(upper_case_geos) > 0:
            self.active_report.add_raised_warning(ValidationError(
                ("check_geo_id_lowercase", filename),
                upper_case_geos, "geo_id contains uppercase characters. Lowercase is preferred."))
        self.active_report.increment_total_checks()

    def check_bad_geo_id_format(self, df_to_test, nameformat, geo_type):
        """
        Check validity of geo_type and format of geo_ids, according to regex pattern.

        Arguments:
            - df_to_test: pandas dataframe of CSV source data
            - geo_type: string from CSV name specifying geo type (state, county, msa, hrr) of data
            - report: ValidationReport; report where results are added

        Returns:
            - None
        """
        def find_all_unexpected_geo_ids(df_to_test, geo_regex, geo_type):
            """
            Check if any geo_ids in df_to_test aren't formatted correctly, according
            to the geo type dictionary negated_regex_dict.
            """
            numeric_geo_types = {"msa", "county", "hrr", "dma"}
            fill_len = {"msa": 5, "county": 5, "dma": 3}

            if geo_type in numeric_geo_types:
                # Check if geo_ids were stored as floats (contain decimal point) and
                # contents before decimal match the specified regex pattern.
                leftover = [geo[1] for geo in df_to_test["geo_id"].str.split(
                    ".") if len(geo) > 1 and re.match(geo_regex, geo[0])]

                # If any floats found, remove decimal and anything after.
                if len(leftover) > 0:
                    df_to_test["geo_id"] = [geo[0]
                                            for geo in df_to_test["geo_id"].str.split(".")]

                    self.active_report.add_raised_warning(ValidationError(
                        ("check_geo_id_type", nameformat),
                        None, "geo_ids saved as floats; strings preferred"))

            if geo_type in fill_len.keys():
                # Left-pad with zeroes up to expected length. Fixes missing leading zeroes
                # caused by FIPS codes saved as numeric.
                df_to_test["geo_id"] = pd.Series([geo.zfill(fill_len[geo_type])
                                                  for geo in df_to_test["geo_id"]], dtype=str)

            expected_geos = [geo[0] for geo in df_to_test['geo_id'].str.findall(
                geo_regex) if len(geo) > 0]

            unexpected_geos = {geo for geo in set(
                df_to_test['geo_id']) if geo not in expected_geos}

            if len(unexpected_geos) > 0:
                self.active_report.add_raised_error(ValidationError(
                    ("check_geo_id_format", nameformat),
                    unexpected_geos, "Non-conforming geo_ids found"))

<<<<<<< HEAD
        if geo_type not in geo_regex_dict:
            self.active_report.add_raised_error(ValidationError(
=======
        if geo_type not in GEO_REGEX_DICT:
            self.raised_errors.append(ValidationError(
>>>>>>> 49bc1b26
                ("check_geo_type", nameformat),
                geo_type, "Unrecognized geo type"))
        else:
            find_all_unexpected_geo_ids(
                df_to_test, GEO_REGEX_DICT[geo_type], geo_type)

        self.active_report.increment_total_checks()

    def check_bad_val(self, df_to_test, nameformat, signal_type):
        """
        Check value field for validity.

        Arguments:
            - df_to_test: pandas dataframe of a single CSV of source data
            - signal_type: string from CSV name specifying signal type (smoothed_cli, etc) of data
            - report: ValidationReport; report where results are added

        Returns:
            - None
        """
        # Determine if signal is a proportion (# of x out of 100k people) or percent
        percent_option = bool('pct' in signal_type)
        proportion_option = bool('prop' in signal_type)

        if percent_option:
            if not df_to_test[(df_to_test['val'] > 100)].empty:
                self.active_report.add_raised_error(ValidationError(
                    ("check_val_pct_gt_100", nameformat),
                    df_to_test[(df_to_test['val'] > 100)],
                    "val column can't have any cell greater than 100 for percents"))

            self.active_report.increment_total_checks()

        if proportion_option:
            if not df_to_test[(df_to_test['val'] > 100000)].empty:
                self.active_report.add_raised_error(ValidationError(
                    ("check_val_prop_gt_100k", nameformat),
                    df_to_test[(df_to_test['val'] > 100000)],
                    "val column can't have any cell greater than 100000 for proportions"))

            self.active_report.increment_total_checks()

        if df_to_test['val'].isnull().values.any():
            self.active_report.add_raised_error(ValidationError(
                ("check_val_missing", nameformat),
                None, "val column can't have any cell that is NA"))

        self.active_report.increment_total_checks()

        if not df_to_test[(df_to_test['val'] < 0)].empty:
            self.active_report.add_raised_error(ValidationError(
                ("check_val_lt_0", nameformat),
                df_to_test[(df_to_test['val'] < 0)],
                "val column can't have any cell smaller than 0"))

        self.active_report.increment_total_checks()

    def check_bad_se(self, df_to_test, nameformat):
        """
        Check standard errors for validity.

        Arguments:
            - df_to_test: pandas dataframe of a single CSV of source data
            (one day-signal-geo_type combo)
            - nameformat: str CSV name; for example, "20200624_county_smoothed_nohh_cmnty_cli.csv"

        Returns:
            - None
        """
        # Add a new se_upper_limit column.
        df_to_test.eval(
            'se_upper_limit = (val * sample_size + 50)/(sample_size + 1)', inplace=True)

        df_to_test['se'] = df_to_test['se'].round(3)
        df_to_test['se_upper_limit'] = df_to_test['se_upper_limit'].round(3)

        if not self.missing_se_allowed:
            # Find rows not in the allowed range for se.
            result = df_to_test.query(
                '~((se > 0) & (se < 50) & (se <= se_upper_limit))')

            if not result.empty:
                self.active_report.add_raised_error(ValidationError(
                    ("check_se_not_missing_and_in_range", nameformat),
                    result, "se must be in (0, min(50,val*(1+eps))] and not missing"))

            self.active_report.increment_total_checks()

            if df_to_test["se"].isnull().mean() > 0.5:
                self.active_report.add_raised_error(ValidationError(
                    ("check_se_many_missing", nameformat),
                    None, 'Recent se values are >50% NA'))

            self.active_report.increment_total_checks()

        elif self.missing_se_allowed:
            result = df_to_test.query(
                '~(se.isnull() | ((se > 0) & (se < 50) & (se <= se_upper_limit)))')

            if not result.empty:
                self.active_report.add_raised_error(ValidationError(
                    ("check_se_missing_or_in_range", nameformat),
                    result, "se must be NA or in (0, min(50,val*(1+eps))]"))

            self.active_report.increment_total_checks()

        result_jeffreys = df_to_test.query('(val == 0) & (se == 0)')
        result_alt = df_to_test.query('se == 0')

        if not result_jeffreys.empty:
            self.active_report.add_raised_error(ValidationError(
                ("check_se_0_when_val_0", nameformat),
                None,
                "when signal value is 0, se must be non-zero. please "
                + "use Jeffreys correction to generate an appropriate se"
                + " (see wikipedia.org/wiki/Binomial_proportion_confidence"
                + "_interval#Jeffreys_interval for details)"))
        elif not result_alt.empty:
            self.active_report.add_raised_error(ValidationError(
                ("check_se_0", nameformat),
                result_alt, "se must be non-zero"))

        self.active_report.increment_total_checks()

        # Remove se_upper_limit column.
        df_to_test.drop(columns=["se_upper_limit"])

    def check_bad_sample_size(self, df_to_test, nameformat):
        """
        Check sample sizes for validity.

        Arguments:
            - df_to_test: pandas dataframe of a single CSV of source data
            (one day-signal-geo_type combo)
            - nameformat: str CSV name; for example, "20200624_county_smoothed_nohh_cmnty_cli.csv"
            - report: ValidationReport; report where results are added

        Returns:
            - None
        """
        if not self.missing_sample_size_allowed:
            if df_to_test['sample_size'].isnull().values.any():
                self.active_report.add_raised_error(ValidationError(
                    ("check_n_missing", nameformat),
                    None, "sample_size must not be NA"))

            self.active_report.increment_total_checks()

            # Find rows with sample size less than minimum allowed
            result = df_to_test.query(
                '(sample_size < @self.minimum_sample_size)')

            if not result.empty:
                self.active_report.add_raised_error(ValidationError(
                    ("check_n_gt_min", nameformat),
                    result, f"sample size must be >= {self.minimum_sample_size}"))

            self.active_report.increment_total_checks()

        elif self.missing_sample_size_allowed:
            result = df_to_test.query(
                '~(sample_size.isnull() | (sample_size >= @self.minimum_sample_size))')

            if not result.empty:
                self.active_report.add_raised_error(ValidationError(
                    ("check_n_missing_or_gt_min", nameformat),
                    result,
                    f"sample size must be NA or >= {self.minimum_sample_size}"))

            self.active_report.increment_total_checks()

    def check_min_allowed_max_date(self, max_date, geo_type, signal_type):
        """
        Check if time since data was generated is reasonable or too long ago.

        Arguments:
            - max_date: date of most recent data to be validated; datetime format.
            - geo_type: str; geo type name (county, msa, hrr, state) as in the CSV name
            - signal_type: str; signal name as in the CSV name
            - report: ValidationReport; report where results are added

        Returns:
            - None
        """
        thres = timedelta(
            days=self.expected_lag[signal_type] if signal_type in self.expected_lag
            else 1)

        if max_date < self.generation_date - thres:
            self.active_report.add_raised_error(ValidationError(
                ("check_min_max_date", geo_type, signal_type),
                max_date,
                "date of most recent generated file seems too long ago"))

        self.active_report.increment_total_checks()

    def check_max_allowed_max_date(self, max_date, geo_type, signal_type):
        """
        Check if time since data was generated is reasonable or too recent.

        Arguments:
            - max_date: date of most recent data to be validated; datetime format.
            - geo_type: str; geo type name (county, msa, hrr, state) as in the CSV name
            - signal_type: str; signal name as in the CSV name
            - report: ValidationReport; report where results are added

        Returns:
            - None
        """
        if max_date > self.generation_date:
            self.active_report.add_raised_error(ValidationError(
                ("check_max_max_date", geo_type, signal_type),
                max_date,
                "date of most recent generated file seems too recent"))

        self.active_report.increment_total_checks()

    def check_max_date_vs_reference(self, df_to_test, df_to_reference, checking_date,
                                    geo_type, signal_type):
        """
        Check if reference data is more recent than test data.

        Arguments:
            - df_to_test: pandas dataframe of a single CSV of source data
            (one day-signal-geo_type combo)
            - df_to_reference: pandas dataframe of reference data, either from the
            COVIDcast API or semirecent data
            - geo_type: str; geo type name (county, msa, hrr, state) as in the CSV name
            - signal_type: str; signal name as in the CSV name
            - report: ValidationReport; report where results are added

        Returns:
            - None
        """
        if df_to_test["time_value"].max() < df_to_reference["time_value"].max():
            self.active_report.add_raised_error(ValidationError(
                ("check_max_date_vs_reference",
                 checking_date.date(), geo_type, signal_type),
                (df_to_test["time_value"].max(),
                 df_to_reference["time_value"].max()),
                'reference df has days beyond the max date in the =df_to_test=; ' +
                'checks are not constructed to handle this case, and this situation ' +
                'may indicate that something locally is out of date, or, if the local ' +
                'working files have already been compared against the reference, ' +
                'that there is a bug somewhere'))

        self.active_report.increment_total_checks()

    def check_rapid_change_num_rows(self, df_to_test, df_to_reference, checking_date,
                                    geo_type, signal_type):
        """
        Compare number of obervations per day in test dataframe vs reference dataframe.

        Arguments:
            - df_to_test: pandas dataframe of CSV source data
            - df_to_reference: pandas dataframe of reference data, either from the
            COVIDcast API or semirecent data
            - checking_date: datetime date
            - geo_type: str; geo type name (county, msa, hrr, state) as in the CSV name
            - signal_type: str; signal name as in the CSV name
            - report: ValidationReport; report where results are added

        Returns:
            - None
        """
        test_rows_per_reporting_day = df_to_test[df_to_test['time_value']
                                                 == checking_date].shape[0]
        reference_rows_per_reporting_day = df_to_reference.shape[0] / len(
            set(df_to_reference["time_value"]))

        try:
            compare_rows = relative_difference_by_min(
                test_rows_per_reporting_day,
                reference_rows_per_reporting_day)
        except ZeroDivisionError as e:
            print(checking_date, geo_type, signal_type)
            raise e

        if abs(compare_rows) > 0.35:
            self.active_report.add_raised_error(ValidationError(
                ("check_rapid_change_num_rows",
                 checking_date, geo_type, signal_type),
                (test_rows_per_reporting_day, reference_rows_per_reporting_day),
                "Number of rows per day (-with-any-rows) seems to have changed " +
                "rapidly (reference vs test data)"))

        self.active_report.increment_total_checks()

    def check_positive_negative_spikes(self, source_df, api_frames, geo, sig):
        """
        Adapt Dan's corrections package to Python (only consider spikes) :
        https://github.com/cmu-delphi/covidcast-forecast/tree/dev/corrections/data_corrections

        Statistics for a right shifted rolling window and a centered rolling window are used
        to determine outliers for both positive and negative spikes.

        As it is now, ststat will always be NaN for source frames.

        Arguments:
            - source_df: pandas dataframe of CSV source data
            - api_frames: pandas dataframe of reference data, either from the
            COVIDcast API or semirecent data
            - geo: str; geo type name (county, msa, hrr, state) as in the CSV name
            - sig: str; signal name as in the CSV name

        """
        self.increment_total_checks()
        # Combine all possible frames so that the rolling window calculations make sense.
        source_frame_start = source_df["time_value"].min()
        source_frame_end = source_df["time_value"].max()
        all_frames = pd.concat([api_frames, source_df]). \
            drop_duplicates(subset=["geo_id", "time_value"], keep='last'). \
            sort_values(by=['time_value']).reset_index(drop=True)

        # Tuned Variables from Dan's Code for flagging outliers. Size_cut is a
        # check on the minimum value reported, sig_cut is a check
        # on the ftstat or ststat reported (t-statistics) and sig_consec
        # is a lower check for determining outliers that are next to each other.
        size_cut = 5
        sig_cut = 3
        sig_consec = 2.25

        # Functions mapped to rows to determine outliers based on fstat and ststat values

        def outlier_flag(frame):
            if (abs(frame["val"]) > size_cut) and not (pd.isna(frame["ststat"])) \
                    and (frame["ststat"] > sig_cut):
                return True
            if (abs(frame["val"]) > size_cut) and (pd.isna(frame["ststat"])) and \
                    not (pd.isna(frame["ftstat"])) and (frame["ftstat"] > sig_cut):
                return True
            if (frame["val"] < -size_cut) and not (pd.isna(frame["ststat"])) and \
                    not pd.isna(frame["ftstat"]):
                return True
            return False

        def outlier_nearby(frame):
            if (not pd.isna(frame['ststat'])) and (frame['ststat'] > sig_consec):
                return True
            if pd.isna(frame['ststat']) and (frame['ftstat'] > sig_consec):
                return True
            return False

        # Calculate ftstat and ststat values for the rolling windows, group fames by geo region
        region_group = all_frames.groupby("geo_id")
        window_size = 14
        # Shift the window to match how R calculates rolling windows with even numbers
        shift_val = -1 if window_size % 2 == 0 else 0

        # Calculate the t-statistics for the two rolling windows (windows center and windows right)
        all_full_frames = []
        for _, group in region_group:
            rolling_windows = group["val"].rolling(window_size, min_periods=window_size)
            center_windows = group["val"].rolling(window_size, min_periods=window_size, center=True)
            fmedian = rolling_windows.median()
            smedian = center_windows.median().shift(shift_val)
            fsd = rolling_windows.std() + 0.00001  # if std is 0
            ssd = center_windows.std().shift(shift_val) + 0.00001  # if std is 0
            group['ftstat'] = abs(group["val"] - fmedian.fillna(0)) / fsd
            group['ststat'] = abs(group["val"] - smedian.fillna(0)) / ssd
            all_full_frames.append(group)

        all_frames = pd.concat(all_full_frames)
        # Determine outliers in source frames only, only need the reference
        # data from just before the start of the source data
        # because lead and lag outlier calculations are only one day
        #
        # These variables are interpolated into the call to `api_df_or_error.query()`
        # below but pylint doesn't recognize that.
        # pylint: disable=unused-variable
        api_frames_end = min(api_frames["time_value"].max(), source_frame_start-timedelta(days=1))
        # pylint: enable=unused-variable
        outlier_df = all_frames.query(
            'time_value >= @api_frames_end & time_value <= @source_frame_end')
        outlier_df = outlier_df.sort_values(by=['geo_id', 'time_value']) \
            .reset_index(drop=True).copy()
        outliers = outlier_df[outlier_df.apply(outlier_flag, axis=1)]
        outliers_reset = outliers.copy().reset_index(drop=True)

        # Find the lead outliers and the lag outliers. Check that the selected row
        # is actually a leading and lagging row for given geo_id
        upper_index = list(filter(lambda x: x < outlier_df.shape[0],
                                  list(outliers.index+1)))
        upper_df = outlier_df.iloc[upper_index, :].reset_index(drop=True)
        upper_compare = outliers_reset[:len(upper_index)]
        sel_upper_df = upper_df[upper_compare["geo_id"]
                                == upper_df["geo_id"]].copy()
        lower_index = list(filter(lambda x: x >= 0, list(outliers.index-1)))
        lower_df = outlier_df.iloc[lower_index, :].reset_index(drop=True)
        lower_compare = outliers_reset[-len(lower_index):].reset_index(drop=True)
        sel_lower_df = lower_df[lower_compare["geo_id"]
                                == lower_df["geo_id"]].copy()

        outliers_list = [outliers]
        if sel_upper_df.size > 0:
            outliers_list.append(sel_upper_df[sel_upper_df.apply(outlier_nearby, axis=1)])
        if sel_lower_df.size > 0:
            outliers_list.append(sel_lower_df[sel_lower_df.apply(outlier_nearby, axis=1)])

        all_outliers = pd.concat(outliers_list). \
            sort_values(by=['time_value', 'geo_id']). \
            drop_duplicates().reset_index(drop=True)

        # Identify outliers just in the source data
        source_outliers = all_outliers.query(
            "time_value >= @source_frame_start & time_value <= @source_frame_end")

        if source_outliers.shape[0] > 0:
            self.raised_errors.append(ValidationError(
                ("check_positive_negative_spikes",
                 source_frame_start, source_frame_end, geo, sig),
                (source_outliers),
                'Source dates with flagged ouliers based on the \
                previous 14 days of data available'))

    def check_avg_val_vs_reference(self, df_to_test, df_to_reference, checking_date, geo_type,
                                   signal_type):
        """
        Compare average values for each variable in test dataframe vs reference dataframe.
        Arguments:
            - df_to_test: pandas dataframe of CSV source data
            - df_to_reference: pandas dataframe of reference data, either from the
            COVIDcast API or semirecent data
            - geo_type: str; geo type name (county, msa, hrr, state) as in the CSV name
            - signal_type: str; signal name as in the CSV name
<<<<<<< HEAD
            - report: ValidationReport; report where results are added
=======
>>>>>>> 49bc1b26
        Returns:
            - None
        """
        # Average each of val, se, and sample_size over all dates for a given geo_id.
        # Ignores NA by default.
        df_to_test = df_to_test.groupby(['geo_id'], as_index=False)[
            ['val', 'se', 'sample_size']].mean()
        df_to_test["type"] = "test"

        df_to_reference = df_to_reference.groupby(['geo_id'], as_index=False)[
            ['val', 'se', 'sample_size']].mean()
        df_to_reference["type"] = "reference"

        df_all = pd.concat([df_to_test, df_to_reference])

        # For each variable (val, se, and sample size) where not missing, calculate the
        # relative mean difference and mean absolute difference between the test data
        # and the reference data across all geographic regions.
        #
        # Steps:
        #   - melt: creates a long version of df, where 'variable' specifies variable
        # name (val, se, sample size) and 'value' specifies the value of said variable;
        # geo_id and type columns are unchanged
        #   - pivot: each row is the test and reference values for a given geo
        # region-variable type combo
        #   - reset_index: index is set to auto-incrementing int; geo_id and variable
        # names are back as normal columns
        #   - dropna: drop all rows with at least one missing value (makes it
        # impossible to compare reference and test)
        #   - assign: create new temporary columns, raw and abs value of difference
        # between test and reference columns
        #   - groupby: group by variable name
        #   - agg: for every variable name group (across geo regions), calculate the
        # mean of each of the raw difference between test and reference columns, the
        # abs value of the difference between test and reference columns, all test
        # values, all reference values
        #   - assign: use the new aggregate vars to calculate the relative mean
        # difference, 2 * mean(differences) / sum(means) of two groups.
        df_all = pd.melt(
            df_all, id_vars=["geo_id", "type"], value_vars=["val", "se", "sample_size"]
        ).pivot(
            index=("geo_id", "variable"), columns="type", values="value"
        ).reset_index(
            ("geo_id", "variable")
        ).dropna(
        ).assign(
            type_diff=lambda x: x["test"] - x["reference"],
            abs_type_diff=lambda x: abs(x["type_diff"])
        ).groupby(
            "variable", as_index=False
        ).agg(
            mean_type_diff=("type_diff", "mean"),
            mean_abs_type_diff=("abs_type_diff", "mean"),
            mean_test_var=("test", "mean"),
            mean_ref_var=("reference", "mean")
        ).assign(
            mean_stddiff=lambda x: 2 *
            x["mean_type_diff"] / (x["mean_test_var"] + x["mean_ref_var"]),
            mean_stdabsdiff=lambda x: 2 *
            x["mean_abs_type_diff"] / (x["mean_test_var"] + x["mean_ref_var"])
        )[["variable", "mean_stddiff", "mean_stdabsdiff"]]

        # Set thresholds for raw and smoothed variables.
        classes = ['mean_stddiff', 'val_mean_stddiff', 'mean_stdabsdiff']
        raw_thresholds = pd.DataFrame([[1.50, 1.30, 1.80]], columns=classes)
        smoothed_thresholds = raw_thresholds.apply(lambda x: x/(math.sqrt(7) * 1.5))

        switcher = {
            'raw': raw_thresholds,
            'smoothed': smoothed_thresholds,
        }

        # Get the selected thresholds from switcher dictionary
        smooth_option = "smoothed" if signal_type in self.smoothed_signals else "raw"
        thres = switcher.get(smooth_option, lambda: "Invalid smoothing option")

        # Check if the calculated mean differences are high compared to the thresholds.
        mean_stddiff_high = (
            abs(df_all["mean_stddiff"]) > float(thres["mean_stddiff"])).any() or (
                (df_all["variable"] == "val").any() and
                (abs(df_all[df_all["variable"] == "val"]["mean_stddiff"])
                 > float(thres["val_mean_stddiff"])).any()
        )
        mean_stdabsdiff_high = (df_all["mean_stdabsdiff"] > float(thres["mean_stdabsdiff"])).any()

        if mean_stddiff_high or mean_stdabsdiff_high:
            self.active_report.add_raised_error(ValidationError(
                ("check_test_vs_reference_avg_changed",
                 checking_date, geo_type, signal_type),
                (mean_stddiff_high, mean_stdabsdiff_high),
                'Average differences in variables by geo_id between recent & reference data '
                + 'seem large --- either large increase '
                + 'tending toward one direction or large mean absolute difference, relative '
                + 'to average values of corresponding variables. For the former check, '
                + 'tolerances for `val` are more restrictive than those for other columns.'))

        self.active_report.increment_total_checks()

    def validate(self, export_dir):
        """
        Runs all data checks.

        Arguments:
            - export_dir: path to data CSVs

        Returns:
            - ValidationReport collating the validation outcomes
        """
<<<<<<< HEAD
        # initialize output report
        self.active_report = ValidationReport(self.suppressed_errors)

        # Get relevant data file names and info.
        export_files = read_filenames(export_dir)
        date_filter = make_date_filter(self.start_date, self.end_date)
=======
        frames_list = load_all_files(export_dir, self.start_date, self.end_date)
        self._run_single_file_checks(frames_list)
        all_frames = aggregate_frames(frames_list)
        self._run_combined_file_checks(all_frames)
        self.exit()
>>>>>>> 49bc1b26

    def _run_single_file_checks(self, file_list):
        """
        Perform checks over single-file data sets.

<<<<<<< HEAD
        self.check_missing_date_files(validate_files)
=======
        Parameters
        ----------
        loaded_data: List[Tuple(str, re.match, pd.DataFrame)]
            triples of filenames, filename matches with the geo regex, and the data from the file
        """
>>>>>>> 49bc1b26

        self.check_missing_date_files(file_list)

        # Individual file checks
        # For every daily file, read in and do some basic format and value checks.
        for filename, match, data_df in file_list:
            self.check_df_format(data_df, filename)
            self.check_bad_geo_id_format(
                data_df, filename, match.groupdict()['geo_type'])
            self.check_bad_geo_id_value(
                data_df, filename, match.groupdict()['geo_type'])
            self.check_bad_val(data_df, filename, match.groupdict()['signal'])
            self.check_bad_se(data_df, filename)
            self.check_bad_sample_size(data_df, filename)

    def _run_combined_file_checks(self, all_frames):
        """
        Performs all checks over the combined data set from all files.

        Parameters
        ----------
        all_frames: pd.DataFrame
            combined data from all input files
        """
        # recent_lookbehind: start from the check date and working backward in time,
        # how many days at a time do we want to check for anomalies?
        # Choosing 1 day checks just the daily data.
        recent_lookbehind = timedelta(days=1)

        # semirecent_lookbehind: starting from the check date and working backward
        # in time, how many days do we use to form the reference statistics.
        semirecent_lookbehind = timedelta(days=7)

        # Get list of dates we want to check.
        date_list = [self.start_date + timedelta(days=days)
                     for days in range(self.span_length.days + 1)]

        # Get 14 days prior to the earliest list date
        outlier_lookbehind = timedelta(days=14)

        # Get all expected combinations of geo_type and signal.
        geo_signal_combos = get_geo_signal_combos(self.data_source)

        all_api_df = threaded_api_calls(self.start_date - outlier_lookbehind,
                                        self.end_date, geo_signal_combos)

        # Keeps script from checking all files in a test run.
        kroc = 0

        # Comparison checks
        # Run checks for recent dates in each geo-sig combo vs semirecent (previous
        # week) API data.
        for geo_type, signal_type in geo_signal_combos:
            geo_sig_df = all_frames.query(
                "geo_type == @geo_type & signal == @signal_type")
            # Drop unused columns.
            geo_sig_df.drop(columns=["geo_type", "signal"])

            self.active_report.increment_total_checks()

            if geo_sig_df.empty:
                self.active_report.add_raised_error(ValidationError(
                    ("check_missing_geo_sig_combo", geo_type, signal_type),
                    None,
                    "file with geo_type-signal combo does not exist"))
                continue

            max_date = geo_sig_df["time_value"].max()
            self.check_min_allowed_max_date(max_date, geo_type, signal_type)
            self.check_max_allowed_max_date(max_date, geo_type, signal_type)

            # Get relevant reference data from API dictionary.
            api_df_or_error = all_api_df[(geo_type, signal_type)]

            if isinstance(api_df_or_error, APIDataFetchError):
                self.increment_total_checks()
                self.raised_errors.append(api_df_or_error)
                continue

            # Outlier dataframe
            if (signal_type in ["confirmed_7dav_cumulative_num", "confirmed_7dav_incidence_num",
                                "confirmed_cumulative_num", "confirmed_incidence_num",
                                "deaths_7dav_cumulative_num",
                                "deaths_cumulative_num"]):
                earliest_available_date = geo_sig_df["time_value"].min()
                source_df = geo_sig_df.query(
                    'time_value <= @date_list[-1] & time_value >= @date_list[0]')

                # These variables are interpolated into the call to `api_df_or_error.query()`
                # below but pylint doesn't recognize that.
                # pylint: disable=unused-variable
                outlier_start_date = earliest_available_date - outlier_lookbehind
                outlier_end_date = earliest_available_date - timedelta(days=1)
                outlier_api_df = api_df_or_error.query(
                    'time_value <= @outlier_end_date & time_value >= @outlier_start_date')
                # pylint: enable=unused-variable

                self.check_positive_negative_spikes(
                    source_df, outlier_api_df, geo_type, signal_type)

            # Check data from a group of dates against recent (previous 7 days,
            # by default) data from the API.
            for checking_date in date_list:
                recent_cutoff_date = checking_date - \
                    recent_lookbehind + timedelta(days=1)
                recent_df = geo_sig_df.query(
                    'time_value <= @checking_date & time_value >= @recent_cutoff_date')

                self.active_report.increment_total_checks()

                if recent_df.empty:
                    self.active_report.add_raised_error(ValidationError(
                        ("check_missing_geo_sig_date_combo",
                         checking_date, geo_type, signal_type),
                        None,
                        "test data for a given checking date-geo type-signal type"
                        + " combination is missing. Source data may be missing"
                        + " for one or more dates"))
                    continue

                # Reference dataframe runs backwards from the recent_cutoff_date
                #
                # These variables are interpolated into the call to `api_df_or_error.query()`
                # below but pylint doesn't recognize that.
                # pylint: disable=unused-variable
                reference_start_date = recent_cutoff_date - \
                    min(semirecent_lookbehind, self.max_check_lookbehind) - \
                    timedelta(days=1)
                reference_end_date = recent_cutoff_date - timedelta(days=1)
                # pylint: enable=unused-variable

                # Subset API data to relevant range of dates.
                reference_api_df = api_df_or_error.query(
                    "time_value >= @reference_start_date & time_value <= @reference_end_date")

                self.active_report.increment_total_checks()

                if reference_api_df.empty:
                    self.active_report.add_raised_error(ValidationError(
                        ("empty_reference_data",
                         checking_date, geo_type, signal_type), None,
                        "reference data is empty; comparative checks could not be performed"))
                    continue

                self.check_max_date_vs_reference(
                    recent_df, reference_api_df, checking_date, geo_type, signal_type)

                if self.sanity_check_rows_per_day:
                    self.check_rapid_change_num_rows(
                        recent_df, reference_api_df, checking_date, geo_type, signal_type)

                if self.sanity_check_value_diffs:
                    self.check_avg_val_vs_reference(
                        recent_df, reference_api_df, checking_date, geo_type, signal_type)

            # Keeps script from checking all files in a test run.
<<<<<<< HEAD
            if self.test_mode:
                kroc += 1
                if kroc == 2:
                    break

        return self.active_report

    def get_one_api_df(self, min_date, max_date,
                       geo_type, signal_type,
                       api_semaphore, dict_lock, output_dict):
        """
        Pull API data for a single geo type-signal combination. Raises
        error if data couldn't be retrieved. Saves data to data dict.
        """
        api_semaphore.acquire()

        # Pull reference data from API for all dates.
        try:
            geo_sig_api_df = fetch_api_reference(
                self.data_source, min_date, max_date, geo_type, signal_type)

        except APIDataFetchError as e:
            self.active_report.increment_total_checks()
            self.active_report.add_raised_error(ValidationError(
                ("api_data_fetch_error", geo_type, signal_type), None, e))

            geo_sig_api_df = None

        api_semaphore.release()

        # Use a lock so only one thread can access the dictionary.
        dict_lock.acquire()
        output_dict[(geo_type, signal_type)] = geo_sig_api_df
        dict_lock.release()

    def threaded_api_calls(self, min_date, max_date,
                           geo_signal_combos, n_threads=32):
        """
        Get data from API for all geo-signal combinations in a threaded way
        to save time.
        """
        if n_threads > 32:
            n_threads = 32
            print("Warning: Don't run more than 32 threads at once due "
                  + "to API resource limitations")

        output_dict = dict()
        dict_lock = threading.Lock()
        api_semaphore = threading.Semaphore(value=n_threads)

        thread_objs = [threading.Thread(
            target=self.get_one_api_df, args=(min_date, max_date,
                                              geo_type, signal_type,
                                              api_semaphore,
                                              dict_lock, output_dict)
        ) for geo_type, signal_type in geo_signal_combos]

        # Start all threads.
        for thread in thread_objs:
            thread.start()

        # Wait until all threads are finished.
        for thread in thread_objs:
            thread.join()

        return output_dict
=======
            kroc += 1
            if self.test_mode and kroc == 2:
                break

    def exit(self):
        """
        If any not-suppressed exceptions were raised, print and exit with non-zero status.
        """
        suppressed_counter = 0
        subset_raised_errors = []

        for val_error in self.raised_errors:
            # Convert any dates in check_data_id to strings for the purpose of comparing
            # to manually suppressed errors.
            raised_check_id = tuple([
                item.strftime("%Y-%m-%d") if isinstance(item, (date, datetime))
                else item for item in val_error.check_data_id])

            if raised_check_id not in self.suppressed_errors:
                subset_raised_errors.append(val_error)
            else:
                self.suppressed_errors.remove(raised_check_id)
                suppressed_counter += 1

        print(self.total_checks, "checks run")
        print(len(subset_raised_errors), "checks failed")
        print(suppressed_counter, "checks suppressed")
        print(len(self.raised_warnings), "warnings")

        for message in subset_raised_errors:
            print(message)
        for message in self.raised_warnings:
            print(message)

        if len(subset_raised_errors) != 0:
            sys.exit(1)
        else:
            sys.exit(0)
>>>>>>> 49bc1b26
<|MERGE_RESOLUTION|>--- conflicted
+++ resolved
@@ -2,81 +2,15 @@
 """
 Tools to validate CSV source data, including various check methods.
 """
-import sys
 import re
 import math
 from os.path import join
 from datetime import date, datetime, timedelta
 import pandas as pd
 from .errors import ValidationError, APIDataFetchError
-<<<<<<< HEAD
-from .datafetcher import filename_regex, \
-    read_filenames, load_csv, get_geo_signal_combos, \
-    fetch_api_reference
-from .report import ValidationReport
-
-# Recognized geo types.
-geo_regex_dict = {
-    'county': '^\d{5}$',
-    'hrr': '^\d{1,3}$',
-    'msa': '^\d{5}$',
-    'dma': '^\d{3}$',
-    'state': '^[a-zA-Z]{2}$',
-    'national': '^[a-zA-Z]{2}$'
-}
-
-
-def relative_difference_by_min(x, y):
-    """
-    Calculate relative difference between two numbers.
-    """
-    return (x - y) / min(x, y)
-
-
-def make_date_filter(start_date, end_date):
-    """
-    Create a function to return a boolean of whether a filename of appropriate
-    format contains a date within (inclusive) the specified date range.
-
-    Arguments:
-        - start_date: datetime date object
-        - end_date: datetime date object
-
-    Returns:
-        - Custom function object
-    """
-    # Convert dates from datetime format to int.
-    start_code = int(start_date.strftime("%Y%m%d"))
-    end_code = int(end_date.strftime("%Y%m%d"))
-
-    def custom_date_filter(match):
-        """
-        Return a boolean of whether a filename of appropriate format contains a date
-        within the specified date range.
-
-        Arguments:
-            - match: regex match object based on filename_regex applied to a filename str
-
-        Returns:
-            - boolean
-        """
-        # If regex match doesn't exist, current filename is not an appropriately
-        # formatted source data file.
-        if not match:
-            return False
-
-        # Convert date found in CSV name to int.
-        code = int(match.groupdict()['date'])
-
-        # Return boolean True if current file date "code" is within the defined date range.
-        return start_code <= code <= end_code
-
-    return custom_date_filter
-
-=======
 from .datafetcher import filename_regex, get_geo_signal_combos, threaded_api_calls, load_all_files
 from .utils import GEO_REGEX_DICT, relative_difference_by_min, aggregate_frames
->>>>>>> 49bc1b26
+from .report import ValidationReport
 
 class Validator():
     """ Class containing validation() function and supporting functions. Stores a list
@@ -153,35 +87,19 @@
         self.suppressed_errors = {(item,) if not isinstance(item, tuple) and not isinstance(
             item, list) else tuple(item) for item in params.get('suppressed_errors', [])}
 
-<<<<<<< HEAD
         self.active_report = ValidationReport(self.suppressed_errors)
-=======
-        # Output
-        self.raised_errors = []
-        self.total_checks = 0
-
-        self.raised_warnings = []
         # pylint:  enable=too-many-instance-attributes
 
-    def increment_total_checks(self):
-        """ Add 1 to total_checks counter """
-        self.total_checks += 1
->>>>>>> 49bc1b26
 
     def check_missing_date_files(self, daily_filenames):
         """
         Check for missing dates between the specified start and end dates.
 
         Arguments:
-<<<<<<< HEAD
-            - daily_filenames: list of tuples, each containing CSV source data filename
-            and the regex match object corresponding to filename_regex.
-            - report: ValidationReport; report where results are added
-=======
             - daily_filenames: List[Tuple(str, re.match, pd.DataFrame)]
                 triples of filenames, filename matches with the geo regex, and the data from the
                 file
->>>>>>> 49bc1b26
+            - report: ValidationReport; report where results are added
 
         Returns:
             - None
@@ -206,11 +124,8 @@
                 "Missing dates are observed; if these dates are" +
                 " already in the API they would not be updated"))
 
-<<<<<<< HEAD
-        self.active_report.increment_total_checks()
-=======
-        self.increment_total_checks()
->>>>>>> 49bc1b26
+        self.active_report.increment_total_checks()
+
 
     def check_df_format(self, df_to_test, nameformat):
         """
@@ -319,13 +234,8 @@
                     ("check_geo_id_format", nameformat),
                     unexpected_geos, "Non-conforming geo_ids found"))
 
-<<<<<<< HEAD
-        if geo_type not in geo_regex_dict:
-            self.active_report.add_raised_error(ValidationError(
-=======
         if geo_type not in GEO_REGEX_DICT:
-            self.raised_errors.append(ValidationError(
->>>>>>> 49bc1b26
+            self.active_report.add_raised_error(ValidationError(
                 ("check_geo_type", nameformat),
                 geo_type, "Unrecognized geo type"))
         else:
@@ -632,7 +542,7 @@
             - sig: str; signal name as in the CSV name
 
         """
-        self.increment_total_checks()
+        self.active_report.increment_total_checks()
         # Combine all possible frames so that the rolling window calculations make sense.
         source_frame_start = source_df["time_value"].min()
         source_frame_end = source_df["time_value"].max()
@@ -734,7 +644,7 @@
             "time_value >= @source_frame_start & time_value <= @source_frame_end")
 
         if source_outliers.shape[0] > 0:
-            self.raised_errors.append(ValidationError(
+            self.active_report.raised_errors.append(ValidationError(
                 ("check_positive_negative_spikes",
                  source_frame_start, source_frame_end, geo, sig),
                 (source_outliers),
@@ -751,10 +661,6 @@
             COVIDcast API or semirecent data
             - geo_type: str; geo type name (county, msa, hrr, state) as in the CSV name
             - signal_type: str; signal name as in the CSV name
-<<<<<<< HEAD
-            - report: ValidationReport; report where results are added
-=======
->>>>>>> 49bc1b26
         Returns:
             - None
         """
@@ -863,34 +769,22 @@
         Returns:
             - ValidationReport collating the validation outcomes
         """
-<<<<<<< HEAD
-        # initialize output report
         self.active_report = ValidationReport(self.suppressed_errors)
-
-        # Get relevant data file names and info.
-        export_files = read_filenames(export_dir)
-        date_filter = make_date_filter(self.start_date, self.end_date)
-=======
         frames_list = load_all_files(export_dir, self.start_date, self.end_date)
         self._run_single_file_checks(frames_list)
         all_frames = aggregate_frames(frames_list)
         self._run_combined_file_checks(all_frames)
-        self.exit()
->>>>>>> 49bc1b26
+        return self.active_report
 
     def _run_single_file_checks(self, file_list):
         """
         Perform checks over single-file data sets.
 
-<<<<<<< HEAD
-        self.check_missing_date_files(validate_files)
-=======
         Parameters
         ----------
         loaded_data: List[Tuple(str, re.match, pd.DataFrame)]
             triples of filenames, filename matches with the geo regex, and the data from the file
         """
->>>>>>> 49bc1b26
 
         self.check_missing_date_files(file_list)
 
@@ -966,8 +860,8 @@
             api_df_or_error = all_api_df[(geo_type, signal_type)]
 
             if isinstance(api_df_or_error, APIDataFetchError):
-                self.increment_total_checks()
-                self.raised_errors.append(api_df_or_error)
+                self.active_report.increment_total_checks()
+                self.active_report.raised_errors.append(api_df_or_error)
                 continue
 
             # Outlier dataframe
@@ -1047,110 +941,6 @@
                         recent_df, reference_api_df, checking_date, geo_type, signal_type)
 
             # Keeps script from checking all files in a test run.
-<<<<<<< HEAD
-            if self.test_mode:
-                kroc += 1
-                if kroc == 2:
-                    break
-
-        return self.active_report
-
-    def get_one_api_df(self, min_date, max_date,
-                       geo_type, signal_type,
-                       api_semaphore, dict_lock, output_dict):
-        """
-        Pull API data for a single geo type-signal combination. Raises
-        error if data couldn't be retrieved. Saves data to data dict.
-        """
-        api_semaphore.acquire()
-
-        # Pull reference data from API for all dates.
-        try:
-            geo_sig_api_df = fetch_api_reference(
-                self.data_source, min_date, max_date, geo_type, signal_type)
-
-        except APIDataFetchError as e:
-            self.active_report.increment_total_checks()
-            self.active_report.add_raised_error(ValidationError(
-                ("api_data_fetch_error", geo_type, signal_type), None, e))
-
-            geo_sig_api_df = None
-
-        api_semaphore.release()
-
-        # Use a lock so only one thread can access the dictionary.
-        dict_lock.acquire()
-        output_dict[(geo_type, signal_type)] = geo_sig_api_df
-        dict_lock.release()
-
-    def threaded_api_calls(self, min_date, max_date,
-                           geo_signal_combos, n_threads=32):
-        """
-        Get data from API for all geo-signal combinations in a threaded way
-        to save time.
-        """
-        if n_threads > 32:
-            n_threads = 32
-            print("Warning: Don't run more than 32 threads at once due "
-                  + "to API resource limitations")
-
-        output_dict = dict()
-        dict_lock = threading.Lock()
-        api_semaphore = threading.Semaphore(value=n_threads)
-
-        thread_objs = [threading.Thread(
-            target=self.get_one_api_df, args=(min_date, max_date,
-                                              geo_type, signal_type,
-                                              api_semaphore,
-                                              dict_lock, output_dict)
-        ) for geo_type, signal_type in geo_signal_combos]
-
-        # Start all threads.
-        for thread in thread_objs:
-            thread.start()
-
-        # Wait until all threads are finished.
-        for thread in thread_objs:
-            thread.join()
-
-        return output_dict
-=======
             kroc += 1
             if self.test_mode and kroc == 2:
-                break
-
-    def exit(self):
-        """
-        If any not-suppressed exceptions were raised, print and exit with non-zero status.
-        """
-        suppressed_counter = 0
-        subset_raised_errors = []
-
-        for val_error in self.raised_errors:
-            # Convert any dates in check_data_id to strings for the purpose of comparing
-            # to manually suppressed errors.
-            raised_check_id = tuple([
-                item.strftime("%Y-%m-%d") if isinstance(item, (date, datetime))
-                else item for item in val_error.check_data_id])
-
-            if raised_check_id not in self.suppressed_errors:
-                subset_raised_errors.append(val_error)
-            else:
-                self.suppressed_errors.remove(raised_check_id)
-                suppressed_counter += 1
-
-        print(self.total_checks, "checks run")
-        print(len(subset_raised_errors), "checks failed")
-        print(suppressed_counter, "checks suppressed")
-        print(len(self.raised_warnings), "warnings")
-
-        for message in subset_raised_errors:
-            print(message)
-        for message in self.raised_warnings:
-            print(message)
-
-        if len(subset_raised_errors) != 0:
-            sys.exit(1)
-        else:
-            sys.exit(0)
->>>>>>> 49bc1b26
+                break