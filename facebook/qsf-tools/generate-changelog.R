#!/usr/bin/env Rscript

## Combine the codebook and one or more diffs into a single file showing and
## rationalizing changes between waves. The diffs can be annotated, containing a
## `notes` column with rationales for the changes, or the rationales from a
## previous changelog version can be used.
##
## Usage:
##
## Rscript generate-changelog.R UMD|CMU path/to/codebook path/to/diff/or/diff/directory path/to/output/changelog [path/to/old/changelog]"

suppressPackageStartupMessages({
  library(tidyverse)
  library(purrr)
  library(stringr)
  source("qsf-utils.R")
})


generate_changelog <- function(path_to_codebook,
                               path_to_diff,
                               path_to_changelog,
                               path_to_old_changelog,
                               survey_version,
                               rename_map_file="item_rename_map.csv") {
  # Get the codebook. Contains details about each question (text, answer
  # choices, display logic) by wave.
  codebook <- get_codebook(path_to_codebook)
  
  # Get the diffs + rationale. Contains info about which items changed between
  # waves, plus a description of what changed and why.
  qsf_diff <- get_diff(path_to_diff)
  
  if (!("notes" %in% names(qsf_diff))) {
    if (is.null(path_to_old_changelog)) {
      stop("rationales must be provided either in the diff or via an old version of the changelog")
    }
    qsf_diff$notes <- NA_character_
  }
  
  qsf_diff <- expand_out_matrix_subquestions(qsf_diff)
  
  # Rename items as necessary
  path_to_rename_map <- localize_static_filepath(rename_map_file, survey_version)
  qsf_diff <- qsf_diff %>%
    rowwise() %>% 
    mutate(
      variable_name = patch_item_names(variable_name, path_to_rename_map, new_wave)
    )
  
  result <- prepare_matrix_base_questions_for_join(qsf_diff, codebook)
  qsf_diff <- result$diff
  vars_not_in_codebook <- result$vars_not_in_codebook

  changelog <- make_changelog_from_codebook_and_diff(qsf_diff, codebook, vars_not_in_codebook)
  changelog <- add_rationales_from_old_changelog(changelog, path_to_old_changelog)
  check_missing_rationales(changelog)
  
  write_excel_csv(changelog, path_to_changelog, quote="needed")
}

# Read codebook from path. Drop fields we don't use in the changelog.
get_codebook <- function(path_to_codebook) {
  codebook <- read_csv(path_to_codebook, col_types = cols(
    .default = col_character(),
    wave = col_double()
  )) %>%
    rename(question_text = question, matrix_subquestion_text = matrix_subquestion) %>%
    select(
      -replaces, -description, -question_type,
      -response_option_randomization, -respondent_group
    )
  
  return(codebook)
}
  
# Try to load `path_to_diff`. Check if it is a single CSV or a directory
# containing a set of CSVs.
get_diff <- function(path_to_diff) {
  if (dir.exists(path_to_diff)) {
    # Load all CSVs from a directory
    csvs <- list.files(path_to_diff, pattern = "*.csv$", full.names = TRUE)
    qsf_diff <- list()
    for (csv in csvs) {
      qsf_diff[[csv]] <- read_csv(csv, col_types = cols(
        .default = col_character(),
        new_wave = col_double(),
        old_wave = col_double()
      ))
    }
    qsf_diff <- purrr::reduce(qsf_diff, rbind) %>%
      rename(variable_name = item) %>%
      select(-contains("qid"))
  } else if (file.exists(path_to_diff)) {
    # Load a single file
    qsf_diff <- read_csv(path_to_diff, col_types = cols(
      .default = col_character(),
      new_wave = col_double(),
      old_wave = col_double()
    )) %>%
      rename(variable_name = item) %>%
      select(-contains("qid"))
  } else {
    stop(path_to_diff, " is not a valid file or directory")
  }
  
  return(qsf_diff)
}

# Turn any item listed as an `impacted_subquestion` into its own observation.
# Other fields are set to be the same as the base question (e.g. the base
# question is E1 for matrix subquestion E1_1).
expand_out_matrix_subquestions <- function(qsf_diff) {
  # The diff only lists base name for matrix questions that changed. For
  # example, `variable_name` is "Z1" if any matrix subquestion ("Z1_1", "Z1_2",
  # etc) changed. The modified subquestions are listed in column
  # `impacted_subquestions`.
  #
  # Since the codebook lists matrix subquestions separately, we need to split up
  # the `impacted_subquestions` such that each subquestion is its own
  # observation. This will allow us to join the codebook onto the diff.
  nonmatrix_changes <- qsf_diff %>%
    filter(is.na(impacted_subquestions)) %>%
    select(-impacted_subquestions)
  # Separately process any obs with non-missing `impacted_subquestions.`
  matrix_changes <- qsf_diff %>%
    filter(!is.na(impacted_subquestions)) %>%
    # If multiple matrix subquestions changed, list each separately.
    rowwise() %>%
    mutate(new = list(	
      tibble(
        new_wave = new_wave,
        old_wave = old_wave,
        change_type = change_type,
        variable_name = str_split(impacted_subquestions, ", ") %>% unlist(),   
        notes = notes
      )
    )) %>% 
    select(new) %>% 
    unnest(new)
  
  # Combine matrix and non-matrix subquestions. Use rbind to warn if our columns
  # differ.
  qsf_diff <- rbind(nonmatrix_changes, matrix_changes) %>%
    arrange(new_wave, old_wave)
<<<<<<< HEAD

  return(qsf_diff)
}

# Matrix base questions (e.g. the base question is E1 for matrix subquestion
# E1_1) exist in diffs but not in the codebook. To be able to join them between
# the two dfs, create a variable name mapping specifically for use in the join
# operation.
#
# A matrix base question is mapped to the first associated subquestion instance
# for a particular wave. The first subquestion is used for convenience and
# reproducibility; subquestion-specific fields are set to `NA`.
prepare_matrix_base_questions_for_join <- function(qsf_diff, codebook) {
  # If variable_name from the qsf_diff is not also listed as a variable in
=======
  
  # Rename items as necessary
  path_to_rename_map <- localize_static_filepath(rename_map_file, survey_version)
  annotated_diff <- annotated_diff %>%
    rowwise() %>% 
    mutate(
      # Don't rename items that have been removed. Renaming is based on `new_wave`,
      # but removed items are nota ctually present in `new_wave`, just the `old_wave`.
      variable_name = patch_item_names(
        variable_name, path_to_rename_map, new_wave, change_type != "Item removed"
        )
    )
  
  # If variable_name from the annotated_diff is not also listed as a variable in
>>>>>>> 76a61097
  # the codebook, try adding an underscore to the end and looking for a variable
  # in the codebook that starts with that string. The matrix_subquestion_text
  # field of the match should be populated, although we want to ignore it and
  # fill with NA instead.
  vars_not_in_codebook <- setdiff(
    qsf_diff %>% distinct(variable_name) %>% pull(),
    codebook %>% distinct(variable) %>% pull()
  )
  # Add an underscore to the unmatched variable names to create a regex pattern
  matrix_prefixes <- paste0(vars_not_in_codebook, "_")
  names(matrix_prefixes) <- vars_not_in_codebook
  
  # First matrix item match by wave and matrix base question.
  map_matrix_prefix_to_first_match <- codebook %>% 
    mutate(
      join_variable = case_when(
        # Create the basename for matrix items.
        grepl("_", variable) ~ strsplit(variable, "_") %>% purrr::map_chr(~ .x[1]) %>% paste0("_"),
        TRUE ~ variable
      )
    ) %>%
    filter(join_variable %in% matrix_prefixes) %>%
    group_by(wave, join_variable) %>%
    slice_head() %>%
    select(wave, variable, join_variable)
  
  # Add the regex patterns onto the diff.
  qsf_diff <- qsf_diff %>%
    mutate(
      join_variable = case_when(
        variable_name %in% vars_not_in_codebook ~ matrix_prefixes[variable_name],
        TRUE ~ variable_name
      )
    ) %>%
    left_join(
      map_matrix_prefix_to_first_match %>% rename_with(function(column_names) {
        paste("new", column_names, sep = "_")
      }),
      by=c("new_wave" = "new_wave", "join_variable"="new_join_variable")
    ) %>%
    left_join(
      map_matrix_prefix_to_first_match %>% rename_with(function(column_names) {
        paste("old", column_names, sep = "_")
      }),
      by=c("old_wave" = "old_wave", "join_variable"="old_join_variable")
    ) %>%
    rename(
      join_variable_new_wave = new_variable,
      join_variable_old_wave = old_variable
    ) %>% 
    mutate(
      join_variable_new_wave = coalesce(join_variable_new_wave, variable_name),
      join_variable_old_wave = coalesce(join_variable_old_wave, variable_name)
    ) %>%
    select(-join_variable)
  
  return(list("diff" = qsf_diff, "vars_not_in_codebook" = vars_not_in_codebook))
}

# Join codebook onto diff and modify columns to make the changelog.
make_changelog_from_codebook_and_diff <- function(qsf_diff, codebook, vars_not_in_codebook) {
  # Create changelog by joining codebook onto annotated diff.
  changelog <- qsf_diff %>%
    # Add info about new version of question
    left_join(
      codebook %>% rename_with(function(column_names) {
        paste("new", column_names, sep = "_")
      }),
      by=c("new_wave" = "new_wave", "join_variable_new_wave" = "new_variable")
    ) %>%
    # Add info about previous version of question
    left_join(
      codebook %>% rename_with(function(column_names) {
        paste("old", column_names, sep = "_")
      }),
      by=c("old_wave" = "old_wave", "join_variable_old_wave" = "old_variable")
    ) %>%
    select(
      new_wave,
      old_wave,
      variable_name,
      change_type,
      new_question_text,
      new_matrix_subquestion_text,
      new_response_options,
      new_display_logic,
      old_question_text,
      old_matrix_subquestion_text,
      old_response_options,
      old_display_logic,
      notes
    ) %>%
    # If item is a matrix question where something other than the matrix
    # subquestions changed between waves, drop matrix_subquestion_text fields,
    # which are relevant for only a single subquestion.
    mutate(
      new_matrix_subquestion_text = case_when(
        variable_name %in% vars_not_in_codebook ~ NA_character_,
        TRUE ~ new_matrix_subquestion_text
      ),
      old_matrix_subquestion_text = case_when(
        variable_name %in% vars_not_in_codebook ~ NA_character_,
        TRUE ~ old_matrix_subquestion_text
      )
    )
  
  return(changelog)
}

# Add old rationales, if available, to new changelog
add_rationales_from_old_changelog <- function(changelog, path_to_old_changelog) {
  # If path_to_old_changelog is provided, prefer it over existing notes column.
  if (!is.null(path_to_old_changelog)) {
    old_changelog <- read_csv(path_to_old_changelog, col_types = cols(
      .default = col_character(),
      new_wave = col_double(),
      old_wave = col_double()
    )) %>% 
      select(new_wave, old_wave, variable_name, change_type, notes)
    changelog <- changelog %>%
      select(-notes) %>%
      left_join(old_changelog, by=c("new_wave", "old_wave", "variable_name", "change_type"))
  }
  
  return(changelog)
}

check_missing_rationales <- function(changelog) {
  if (any(is.na(changelog$notes))) {
    vars_missing_rationales <- changelog %>%
      filter(is.na(notes) | notes == "") %>%
      pull(variable_name)
    waves <- changelog %>%
      filter(is.na(notes) | notes == "") %>%
      pull(new_wave)
    change_types <- changelog %>%
      filter(is.na(notes) | notes == "") %>%
      pull(change_type)
    warning(
      "variables ", paste0(vars_missing_rationales, " (new_wave ", waves, ", ", change_types, ")", collapse = ", "),
      " are missing rationales"
    )
  }
  
  return(NULL)
}

args <- commandArgs(TRUE)

if (!(length(args) %in% c(4, 5))) {
  stop("Usage: Rscript generate-changelog.R UMD|CMU path/to/codebook path/to/diff/directory path/to/output/changelog [path/to/old/changelog]")
}

survey_version <- args[1]
path_to_codebook <- args[2]
path_to_diff <- args[3]
path_to_changelog <- args[4]

if (length(args) == 5) {
  path_to_old_changelog <- args[5]
} else {
  path_to_old_changelog <- NULL
}

invisible(generate_changelog(path_to_codebook, path_to_diff, path_to_changelog, path_to_old_changelog, survey_version))<|MERGE_RESOLUTION|>--- conflicted
+++ resolved
@@ -143,22 +143,6 @@
   # differ.
   qsf_diff <- rbind(nonmatrix_changes, matrix_changes) %>%
     arrange(new_wave, old_wave)
-<<<<<<< HEAD
-
-  return(qsf_diff)
-}
-
-# Matrix base questions (e.g. the base question is E1 for matrix subquestion
-# E1_1) exist in diffs but not in the codebook. To be able to join them between
-# the two dfs, create a variable name mapping specifically for use in the join
-# operation.
-#
-# A matrix base question is mapped to the first associated subquestion instance
-# for a particular wave. The first subquestion is used for convenience and
-# reproducibility; subquestion-specific fields are set to `NA`.
-prepare_matrix_base_questions_for_join <- function(qsf_diff, codebook) {
-  # If variable_name from the qsf_diff is not also listed as a variable in
-=======
   
   # Rename items as necessary
   path_to_rename_map <- localize_static_filepath(rename_map_file, survey_version)
@@ -173,7 +157,6 @@
     )
   
   # If variable_name from the annotated_diff is not also listed as a variable in
->>>>>>> 76a61097
   # the codebook, try adding an underscore to the end and looking for a variable
   # in the codebook that starts with that string. The matrix_subquestion_text
   # field of the match should be populated, although we want to ignore it and
