## Functions to code responses in the raw input data, called from
## `load_response_one`. Since these are called in `load_response_one`, which
## reads one specific Qualtrics file, their input data is always from only one
## wave of the survey -- they do not deal with inputs that have multiple waves
## mingled in one data frame.

#' Split multiselect options into codable form
#'
#' Multiselect options are coded by Qualtrics as a comma-separated string of
#' selected options, like "1,14", or the empty string if no options are
#' selected. Split these into vectors of selected options.
#'
#' @param column vector of selections, like c("1,4", "5", ...)
#' @return list of same length, each entry of which is a vector of selected
#'   options
split_options <- function(column) {
  return(strsplit(column, ",", fixed = TRUE))
}

#' Test if a specific selection is selected
#'
#' Checking whether a specific selection is selected in either "" (empty
#' string) or `NA` responses will produce `NA`s.
#'
#' @param vec A list whose entries are character vectors, such as c("14", "15").
#' @param selection one string, such as "14"
#' @param use_cpp boolean indicating whether to use the C++ verion or the R
#'   version of this function
#' 
#' @return a logical vector; for each list entry, whether selection is contained
#'   in the character vector.
#'   
#' @importFrom Rcpp evalCpp
#' @useDynLib delphiFacebook, .registration = TRUE
is_selected <- function(vec, selection, use_cpp=TRUE) {
  select_fn <- ifelse(use_cpp, is_selected_cpp, is_selected_r)
  return(select_fn(vec, selection))
}

#' Test if a specific selection is selected, R implementation
#'
#' Checking whether a specific selection is selected in either "" (empty
#' string) or `NA` responses will produce `NA`s. Looks only at unique values in
#' the input vector.
#'
#' @param vec A list whose entries are character vectors, such as c("14", "15").
#' @param selection one string, such as "14"
#' 
#' @return a logical vector; for each list entry, whether selection is contained
#'   in the character vector.
is_selected_r <- function(vec, selection) {
  vec_unique <- unique(vec)
  
  selections <- unlist(lapply(
    vec_unique,
    function(resp) {
      if (length(resp) == 0 || all(is.na(resp))) {
        # Qualtrics files code no selection as "" (empty string), which is
        # parsed by `read_csv` as `NA` (missing) by default. Since all our
        # selection items include "None of the above" or similar, treat both no
        # selection ("") or missing (NA) as missing, for generality.
        NA
      } else {
        any(resp == selection)
      }
    }))
  
  names(selections) <- vec_unique
  names(vec) <- vec
  
  return( as.logical(selections[names(vec)]) )
}

#' Activities outside the home
#'
#' @param input_data input data frame of raw survey data
#' @param wave integer indicating survey version
#' 
#' @return data frame augmented with `a_work_outside_home_1d`, `a_shop_1d`,
#'   `a_restaurant_1d`, `a_spent_time_1d`, `a_large_event_1d`,
#'   `a_public_transit_1d`
code_activities <- function(input_data, wave) {
  if ("C13" %in% names(input_data)) {
    # introduced in wave 4
    activities <- split_options(input_data$C13)

    input_data$a_work_outside_home_1d <- is_selected(activities, "1")
    input_data$a_shop_1d <- is_selected(activities, "2")
    input_data$a_restaurant_1d <- is_selected(activities, "3")
    input_data$a_spent_time_1d <- is_selected(activities, "4")
    input_data$a_large_event_1d <- is_selected(activities, "5")
    input_data$a_public_transit_1d <- is_selected(activities, "6")
  } else {
    input_data$a_work_outside_home_1d <- NA
    input_data$a_shop_1d <- NA
    input_data$a_restaurant_1d <- NA
    input_data$a_spent_time_1d <- NA
    input_data$a_large_event_1d <- NA
    input_data$a_public_transit_1d <- NA
  }

  if ("C13b" %in% names(input_data)) {
    # introduced in wave 10 as "indoors" activities version of C13
    activities <- split_options(input_data$C13b)

    input_data$a_work_outside_home_indoors_1d <- is_selected(activities, "1")
    input_data$a_shop_indoors_1d <- is_selected(activities, "2")
    input_data$a_restaurant_indoors_1d <- is_selected(activities, "3")
    input_data$a_spent_time_indoors_1d <- is_selected(activities, "4")
    input_data$a_large_event_indoors_1d <- is_selected(activities, "5")
    input_data$a_public_transit_1d <- is_selected(activities, "6")
  } else {
    input_data$a_work_outside_home_indoors_1d <- NA
    input_data$a_shop_indoors_1d <- NA
    input_data$a_restaurant_indoors_1d <- NA
    input_data$a_spent_time_indoors_1d <- NA
    input_data$a_large_event_indoors_1d <- NA
  }

  return(input_data)
}

#' Household symptom variables
#'
#' @param input_data input data frame of raw survey data
#' @param wave integer indicating survey version
#' 
#' @return data frame augmented with `hh_fever`, `hh_sore_throat`, `hh_cough`,
#'   `hh_short_breath`, `hh_diff_breath`, `hh_number_sick`
code_symptoms <- function(input_data, wave) {
  input_data$hh_fever <- (input_data$A1_1 == 1L)
  input_data$hh_sore_throat <- (input_data$A1_2 == 1L)
  input_data$hh_cough <- (input_data$A1_3 == 1L)
  input_data$hh_short_breath <- (input_data$A1_4 == 1L)
  input_data$hh_diff_breath <- (input_data$A1_5 == 1L)
  suppressWarnings({ input_data$hh_number_sick <- as.integer(input_data$A2) })

  return(input_data)
}

#' Household total size
#'
#' @param input_data input data frame of raw survey data
#' @param wave integer indicating survey version
#' 
#' @return data frame augmented with `hh_number_total`
code_hh_size <- function(input_data, wave) {
  if ("A5_1" %in% names(input_data)) {
    # This is Wave 4, where item A2b was replaced with 3 items asking about
    # separate ages. Many respondents leave blank the categories that do not
    # apply to their household, rather than entering 0, so if at least one of
    # the three items has a response, we impute 0 for the remaining items.
    suppressWarnings({
      age18 <- as.integer(input_data$A5_1)
      age1864 <- as.integer(input_data$A5_2)
      age65 <- as.integer(input_data$A5_3)
    })

    input_data$hh_number_total <- ifelse(
      is.na(age18) + is.na(age1864) + is.na(age65) < 3,
      (ifelse(is.na(age18), 0, age18) +
         ifelse(is.na(age1864), 0, age1864) +
         ifelse(is.na(age65), 0, age65)),
      NA_integer_
    )
  } else {
    # This is Wave <= 4, where item A2b measured household size
    suppressWarnings({
      input_data$hh_number_total <- as.integer(input_data$A2b)
    })
  }
  return(input_data)
}

#' Mental health variables
#'
#' Per our IRB, we only aggregate these variables for wave >= 4.
#'
#' @param input_data input data frame of raw survey data
#' @param wave integer indicating survey version
#' 
#' @return data frame augmented with `mh_worried_ill`, `mh_anxious`,
#'   `mh_depressed`, `mh_isolated`, `mh_worried_finances`
code_mental_health <- function(input_data, wave) {
  input_data$mh_worried_ill <- NA
  input_data$mh_anxious <- NA
  input_data$mh_depressed <- NA
  input_data$mh_isolated <- NA
  input_data$mh_worried_finances <- NA
  input_data$mh_anxious_7d <- NA
  input_data$mh_depressed_7d <- NA
  input_data$mh_isolated_7d <- NA
  
  if (wave >= 4 && wave < 10) {
    input_data$mh_worried_ill <- input_data$C9 == 1 | input_data$C9 == 2
    input_data$mh_anxious <- input_data$C8_1 == 3 | input_data$C8_1 == 4
    input_data$mh_depressed <- input_data$C8_2 == 3 | input_data$C8_2 == 4
    input_data$mh_isolated <- input_data$C8_3 == 3 | input_data$C8_3 == 4
    input_data$mh_worried_finances <- input_data$C15 == 1 | input_data$C15 == 2
  } else if (wave == 10) {
    input_data$mh_worried_ill <- input_data$C9 == 1 | input_data$C9 == 2
    input_data$mh_anxious_7d <- input_data$C8a_1 == 3 | input_data$C8a_1 == 4
    input_data$mh_depressed_7d <- input_data$C8a_2 == 3 | input_data$C8a_2 == 4
    input_data$mh_isolated_7d <- input_data$C8a_3 == 3 | input_data$C8a_3 == 4
    input_data$mh_worried_finances <- input_data$C15 == 1 | input_data$C15 == 2
  } else if (wave >= 11) {
    input_data$mh_anxious_7d <- input_data$C18a == 3 | input_data$C18a == 4
    input_data$mh_depressed_7d <- input_data$C18b == 3 | input_data$C18b == 4
    input_data$mh_worried_finances <- input_data$C15 == 1 | input_data$C15 == 2
  }

  if ("G1" %in% names(input_data)) {
    # added in wave 11. Count "a great deal" (1) and "a moderate amount" (2) as
    # worried.
    input_data$mh_worried_catch_covid <- case_when(
      is.na(input_data$G1) ~ NA,
      input_data$G1 == 1 ~ TRUE,
      input_data$G1 == 2 ~ TRUE,
      TRUE ~ FALSE)
  } else {
    input_data$mh_worried_catch_covid <- NA
  }
  
  return(input_data)
}

#' Mask and contact variables
#'
#' @param input_data input data frame of raw survey data
#' @param wave integer indicating survey version
#' 
#' @return data frame augmented with `c_travel_state`, `c_work_outside_5d`,
#'   `c_mask_often`, `c_others_masked`
code_mask_contact <- function(input_data, wave) {
  # private helper for both mask items, which are identically coded: 6 means the
  # respondent was not in public, 1 & 2 mean always/most, 3-5 mean some to none
  most_always <- function(item) {
    case_when(
      is.na(item) ~ NA,
      item == 6 ~ NA,
      item == 1 | item ==  2 ~ TRUE,
      TRUE ~ FALSE)
  }
  
  if ("C6" %in% names(input_data)) {
    input_data$c_travel_state <- input_data$C6 == 1
  } else {
    input_data$c_travel_state <- NA
  }
  
  if ("C6a" %in% names(input_data)) {
    input_data$c_travel_state_7d <- input_data$C6a == 1
  } else {
    input_data$c_travel_state_7d <- NA
  }
  
  if ("C14" %in% names(input_data)) {
    # added in wave 4. wearing mask most or all of the time; exclude respondents
    # who have not been in public
    input_data$c_mask_often <- most_always(input_data$C14)
  } else {
    input_data$c_mask_often <- NA
  }

  if ("C14a" %in% names(input_data)) {
    # added in wave 8. wearing mask most or all of the time (last 7 days);
    # exclude respondents who have not been in public
    input_data$c_mask_often_7d <- most_always(input_data$C14a)
  } else {
    input_data$c_mask_often_7d <- NA
  }

  if ("C16" %in% names(input_data)) {
    # added in wave 5. most/all *others* seen in public wearing masks; exclude
    # respondents who have not been in public.
    input_data$c_others_masked <- most_always(input_data$C16)
  } else {
    input_data$c_others_masked <- NA
  }
  
  if ("H2" %in% names(input_data)) {
    # added in wave 11, replaces C16. most/all *others* seen in public wearing
    # masks; exclude respondents who have not been in public. Coding is reversed.
    input_data$c_others_masked_public <- case_when(
      is.na(input_data$H2) ~ NA,
      input_data$H2 == 6 ~ NA,
      input_data$H2 == 4 | input_data$H2 == 5 ~ TRUE,
      TRUE ~ FALSE)
  } else {
    input_data$c_others_masked_public <- NA
  }
  
  if ("H1" %in% names(input_data)) {
    # added in wave 11. most/all *others* in public in the last 7 days; exclude
    # respondents who have not been in public.
    input_data$c_others_distanced_public <- case_when(
      is.na(input_data$H1) ~ NA,
      input_data$H1 == 6 ~ NA,
      input_data$H1 == 4 | input_data$H1 == 5 ~ TRUE,
      TRUE ~ FALSE)
  } else {
    input_data$c_others_distanced_public <- NA
  }

  if ("C3" %in% names(input_data)) {
    input_data$c_work_outside_5d <- input_data$C3 == 1
  } else {
    input_data$c_work_outside_5d <- NA
  }
  return(input_data)
}

#' Testing and test positivity variables
#'
#' @param input_data input data frame of raw survey data
#' @param wave integer indicating survey version
#' 
#' @return data frame augmented with `t_tested_14d`, `t_tested_positive_14d`,
#'   `t_wanted_test_14d`
code_testing <- function(input_data, wave) {
  if ( all(c("B8", "B10") %in% names(input_data)) ) {
    # fraction tested in last 14 days. yes == 1 on B10; no == 2 on B8 *or* 3 on
    # B10 (which codes "no" as 3 for some reason)
    input_data$t_tested_14d <- case_when(
      input_data$B8 == 2 | input_data$B10 == 3 ~ 0,
      input_data$B10 == 1 ~ 1,
      TRUE ~ NA_real_
    )
  } else if ("B10" %in% names(input_data) && !("B8" %in% names(input_data))) {
      # fraction tested in last 14 days. yes == 1 on B10; no == 3 on B10 (which
      # codes "no" as 3 for some reason)
      input_data$t_tested_14d <- case_when(
        input_data$B10 == 3 ~ 0,
        input_data$B10 == 1 ~ 1,
        TRUE ~ NA_real_
      )
  } else {
    input_data$t_tested_14d <- NA_real_
  }
  
  if ("B12" %in% names(input_data)) {
    # fraction, of those not tested in past 14 days, who wanted to be tested but
    # were not
    input_data$t_wanted_test_14d <- input_data$B12 == 1
  } else {
    input_data$t_wanted_test_14d <- NA
  }
  
  # fraction, of those tested in past 14 days, who tested positive. yes == 1
  # on B10a/c, no == 2 on B10a/c; option 3 is "I don't know", which is excluded
  if ("B10a" %in% names(input_data)) {
    input_data$t_tested_positive_14d <- case_when(
      input_data$B10a == 1 ~ 1, # yes
      input_data$B10a == 2 ~ 0, # no
      input_data$B10a == 3 ~ NA_real_, # I don't know
      TRUE ~ NA_real_
    )
  } else if ("B10c" %in% names(input_data)) {
    input_data$t_tested_positive_14d <- case_when(
      input_data$B10c == 1 ~ 1, # yes
      input_data$B10c == 2 ~ 0, # no
      input_data$B10c == 3 ~ NA_real_, # I don't know
      TRUE ~ NA_real_
    )
  } else {
    input_data$t_tested_positive_14d <- NA_real_
  }

  if ( "B10b" %in% names(input_data) ) {
    testing_reasons <- split_options(input_data$B10b)
    
    input_data$t_tested_reason_sick <- is_selected(testing_reasons, "1")
    input_data$t_tested_reason_contact <- is_selected(testing_reasons, "2")
    input_data$t_tested_reason_medical <- is_selected(testing_reasons, "3")
    input_data$t_tested_reason_employer <- is_selected(testing_reasons, "4")
    input_data$t_tested_reason_large_event <- is_selected(testing_reasons, "5")
    input_data$t_tested_reason_crowd <- is_selected(testing_reasons, "6")
    input_data$t_tested_reason_visit <- is_selected(testing_reasons, "7")
    input_data$t_tested_reason_other <- is_selected(testing_reasons, "8")
    input_data$t_tested_reason_travel <- is_selected(testing_reasons, "9")
    
    if (wave >= 11) {
      input_data$t_tested_reason_large_event <- NA
      input_data$t_tested_reason_crowd <- NA
    }
        
    input_data$t_tested_reason_screening <- case_when(
      input_data$t_tested_reason_sick == TRUE ~ 0,
      input_data$t_tested_reason_contact == TRUE ~ 0,
      input_data$t_tested_reason_crowd == TRUE ~ 0,
      
      input_data$t_tested_reason_medical == TRUE ~ 1,
      input_data$t_tested_reason_employer == TRUE ~ 1,
      input_data$t_tested_reason_large_event == TRUE ~ 1,
      input_data$t_tested_reason_visit == TRUE ~ 1,
      input_data$t_tested_reason_travel == TRUE ~ 1,
      
      !is.na(input_data$B10b) ~ 0,
      TRUE ~ NA_real_
    )
    
    input_data$t_screening_tested_positive_14d <- case_when(
      input_data$t_tested_reason_screening == 1 ~ input_data$t_tested_positive_14d,
      TRUE ~ NA_real_
    )
  } else {
    input_data$t_screening_tested_positive_14d <- NA_real_
    
    input_data$t_tested_reason_sick <- NA
    input_data$t_tested_reason_contact <- NA
    input_data$t_tested_reason_medical <- NA
    input_data$t_tested_reason_employer <- NA
    input_data$t_tested_reason_large_event <- NA
    input_data$t_tested_reason_crowd <- NA
    input_data$t_tested_reason_visit <- NA
    input_data$t_tested_reason_other <- NA
    input_data$t_tested_reason_travel <- NA
  }
  
  if ("B13" %in% names(input_data)) {
    input_data$t_had_covid_ever <- input_data$B13 == 1
  } else if ("B13a" %in% names(input_data)) {
    # B13a, replacing B13 as of Wave 12, removes "As far as you know" wording.
    input_data$t_had_covid_ever <- input_data$B13a == 1
  } else {
    input_data$t_had_covid_ever <- NA
  }
  
  return(input_data)
}

#' COVID vaccination variables
#'
#' @param input_data input data frame of raw survey data
#' @param wave integer indicating survey version
#' 
#' @return data frame augmented with `v_covid_vaccinated` and
#'   `v_accept_covid_vaccine`
#'
#' @importFrom dplyr coalesce
code_vaccines <- function(input_data, wave) {
  if ("V1" %in% names(input_data)) {
    # coded as 1 = Yes, 2 = No, 3 = don't know. We assume that don't know = no,
    # because, well, you'd know.
    input_data$v_covid_vaccinated <- case_when(
      input_data$V1 == 1 ~ 1,
      input_data$V1 == 2 ~ 0,
      input_data$V1 == 3 ~ 0,
      TRUE ~ NA_real_
    )
  } else {
    input_data$v_covid_vaccinated <- NA_real_
  }

  if ("V2" %in% names(input_data)) {
    # coded as 1 = 1 dose/vaccination, 2 = 2 doses, 3 = don't know.
    input_data$v_received_2_vaccine_doses <- case_when(
      input_data$V2 == 1 ~ 0,
      input_data$V2 == 2 ~ 1,
      input_data$V2 == 3 ~ NA_real_,
      TRUE ~ NA_real_
    )
  } else {
    input_data$v_received_2_vaccine_doses <- NA_real_
  }

  input_data$v_accept_covid_vaccine <- NA
  input_data$v_appointment_or_accept_covid_vaccine <- NA_real_
  input_data$v_accept_covid_vaccine_no_appointment <- NA
  if ("V3" %in% names(input_data)) {
    input_data$v_accept_covid_vaccine <- (
      input_data$V3 == 1 | input_data$V3 == 2
    )
  } else if ( all(c("V3a", "V11a") %in% names(input_data)) ) {
    input_data$v_accept_covid_vaccine_no_appointment <- (
      input_data$V3a == 1 | input_data$V3a == 2
    )
    
    input_data$v_appointment_or_accept_covid_vaccine <- case_when(
      input_data$V11a == 1 ~ 1,
      input_data$V3a == 1 ~ 1,
      input_data$V3a == 2 ~ 1,
      input_data$V3a == 3 ~ 0,
      input_data$V3a == 4 ~ 0,
      TRUE ~ NA_real_
    )
  }

  input_data$v_covid_vaccinated_or_accept <- NA_real_
  input_data$v_covid_vaccinated_appointment_or_accept <- NA_real_
  if ( all(c("V1", "V3") %in% names(input_data)) ) {
    # "acceptance plus" means you either
    # - already have the vaccine (V1 == 1), or
    # - would get it if offered (V3 == 1 or 2)
    input_data$v_covid_vaccinated_or_accept <- case_when(
      input_data$V1 == 1 ~ 1,
      input_data$V3 == 1 ~ 1,
      input_data$V3 == 2 ~ 1,
      input_data$V3 == 3 ~ 0,
      input_data$V3 == 4 ~ 0,
      TRUE ~ NA_real_
    )
  } else if ( all(c("V1", "V3a", "V11a") %in% names(input_data)) ) {
    # Starting in Wave 11, only if a respondent does not have an appointment to
    # get a vaccine are they asked if they would get a vaccine (V3a).
    # "acceptance plus" means you either
    # - already have the vaccine (V1 == 1), or
    # - have an appointment to get it (V11a == 1), or
    # - would get it if offered (V3a == 1 or 2)
    input_data$v_covid_vaccinated_appointment_or_accept <- case_when(
      input_data$V1 == 1 ~ 1,
      input_data$V11a == 1 ~ 1,
      input_data$V3a == 1 ~ 1,
      input_data$V3a == 2 ~ 1,
      input_data$V3a == 3 ~ 0,
      input_data$V3a == 4 ~ 0,
      TRUE ~ NA_real_
    )
  }
  
  if ("V11a" %in% names(input_data)) {
    # Have an appointment to get vaccinated conditional on not being vaccinated.
    input_data$v_appointment_not_vaccinated <- input_data$V11a == 1
  } else {
    input_data$v_appointment_not_vaccinated <- NA  
  }

  if ("V4_1" %in% names(input_data)) {
    input_data$v_vaccine_likely_friends <- input_data$V4_1 == 1
    input_data$v_vaccine_likely_who <- input_data$V4_3 == 1
    input_data$v_vaccine_likely_govt_health <- input_data$V4_4 == 1
    input_data$v_vaccine_likely_politicians <- input_data$V4_5 == 1
    
    if (wave < 8) {
      input_data$v_vaccine_likely_local_health <- input_data$V4_2 == 1
      input_data$v_vaccine_likely_doctors <- NA_real_
    } else {
      input_data$v_vaccine_likely_local_health <- NA_real_
      input_data$v_vaccine_likely_doctors <- input_data$V4_2 == 1
    }
    
  } else {
    input_data$v_vaccine_likely_friends <- NA_real_
    input_data$v_vaccine_likely_local_health <- NA_real_
    input_data$v_vaccine_likely_who <- NA_real_
    input_data$v_vaccine_likely_govt_health <- NA_real_
    input_data$v_vaccine_likely_politicians <- NA_real_
    input_data$v_vaccine_likely_doctors <- NA_real_
  }
  
  if ("V5a" %in% names(input_data) && "V5b" %in% names(input_data) && "V5c" %in% names(input_data)) {
    # introduced in Wave 8
    hesitancy_reasons <- coalesce(input_data$V5a, input_data$V5b, input_data$V5c)
    hesitancy_reasons <- split_options(hesitancy_reasons)

    input_data$v_hesitancy_reason_sideeffects <- is_selected(hesitancy_reasons, "1")
    input_data$v_hesitancy_reason_allergic <- is_selected(hesitancy_reasons, "2") # removed as of Wave 11
    input_data$v_hesitancy_reason_ineffective <- is_selected(hesitancy_reasons, "3")
    input_data$v_hesitancy_reason_unnecessary <- is_selected(hesitancy_reasons, "4")
    input_data$v_hesitancy_reason_dislike_vaccines <- is_selected(hesitancy_reasons, "5") # removed as of Wave 12
    input_data$v_hesitancy_reason_not_recommended <- is_selected(hesitancy_reasons, "6") # removed as of Wave 11
    input_data$v_hesitancy_reason_wait_safety <- is_selected(hesitancy_reasons, "7")
    input_data$v_hesitancy_reason_low_priority <- is_selected(hesitancy_reasons, "8")
    input_data$v_hesitancy_reason_cost <- is_selected(hesitancy_reasons, "9")
    input_data$v_hesitancy_reason_distrust_vaccines <- is_selected(hesitancy_reasons, "10") # removed in Wave 11, reintroduced as of Wave 12
    input_data$v_hesitancy_reason_distrust_gov <- is_selected(hesitancy_reasons, "11")
    input_data$v_hesitancy_reason_health_condition <- is_selected(hesitancy_reasons, "12") # removed as of Wave 11
    input_data$v_hesitancy_reason_other <- is_selected(hesitancy_reasons, "13")
    input_data$v_hesitancy_reason_pregnant <- is_selected(hesitancy_reasons, "14") # removed as of Wave 11
    input_data$v_hesitancy_reason_religious <- is_selected(hesitancy_reasons, "15")
    input_data$v_hesitancy_reason_dislike_vaccines_generally <- is_selected(hesitancy_reasons, "16") # replacing choice 5 as of Wave 12

    # For waves before a given response choice existed, explicitly set the
    # derived field to missing since `is_selected` will return FALSE (meaning
    # "not selected") for them if the respondent selected at least once answer
    # choice.
    if (wave >= 11) {
      input_data$v_hesitancy_reason_allergic <- NA
      input_data$v_hesitancy_reason_not_recommended <- NA
      input_data$v_hesitancy_reason_health_condition <- NA
      input_data$v_hesitancy_reason_pregnant <- NA
    }
    if (wave == 11) {
      input_data$v_hesitancy_reason_distrust_vaccines <- NA
    }
    if (wave < 12) {
      input_data$v_hesitancy_reason_dislike_vaccines_generally <- NA
    }
    if (wave >= 12) {
      input_data$v_hesitancy_reason_dislike_vaccines <- NA
    }
    
  } else {
    input_data$v_hesitancy_reason_sideeffects <- NA_real_
    input_data$v_hesitancy_reason_allergic <- NA_real_
    input_data$v_hesitancy_reason_ineffective <- NA_real_
    input_data$v_hesitancy_reason_unnecessary <- NA_real_
    input_data$v_hesitancy_reason_dislike_vaccines <- NA_real_
    input_data$v_hesitancy_reason_not_recommended <- NA_real_
    input_data$v_hesitancy_reason_wait_safety <- NA_real_
    input_data$v_hesitancy_reason_low_priority <- NA_real_
    input_data$v_hesitancy_reason_cost <- NA_real_
    input_data$v_hesitancy_reason_distrust_vaccines <- NA_real_
    input_data$v_hesitancy_reason_distrust_gov <- NA_real_
    input_data$v_hesitancy_reason_health_condition <- NA_real_
    input_data$v_hesitancy_reason_other <- NA_real_
    input_data$v_hesitancy_reason_pregnant <- NA_real_
    input_data$v_hesitancy_reason_religious <- NA_real_
    input_data$v_hesitancy_reason_dislike_vaccines_generally <- NA_real_
  }
  
  if ( "V6" %in% names(input_data) ) {
    # introduced in Wave 8
    dontneed_reasons <- split_options(input_data$V6)
    
    input_data$v_dontneed_reason_had_covid <- is_selected(dontneed_reasons, "1")
    input_data$v_dontneed_reason_dont_spend_time <- is_selected(dontneed_reasons, "2")
    input_data$v_dontneed_reason_not_high_risk <- is_selected(dontneed_reasons, "3")
    input_data$v_dontneed_reason_precautions <- is_selected(dontneed_reasons, "4")
    input_data$v_dontneed_reason_not_serious <- is_selected(dontneed_reasons, "5")
    input_data$v_dontneed_reason_not_beneficial <- is_selected(dontneed_reasons, "7")
    input_data$v_dontneed_reason_other <- is_selected(dontneed_reasons, "8")
    
  } else {
    input_data$v_dontneed_reason_had_covid <- NA
    input_data$v_dontneed_reason_dont_spend_time <- NA
    input_data$v_dontneed_reason_not_high_risk <- NA
    input_data$v_dontneed_reason_precautions <- NA
    input_data$v_dontneed_reason_not_serious <- NA
    input_data$v_dontneed_reason_not_beneficial <- NA
    input_data$v_dontneed_reason_other <- NA
  }

  if ("V9" %in% names(input_data)) {
    input_data$v_worried_vaccine_side_effects <- (
      input_data$V9 == 1 | input_data$V9 == 2
    )
  } else {
    input_data$v_worried_vaccine_side_effects <- NA_real_
  }

  if ( all(c("V15a", "V15b") %in% names(input_data)) ) {
    # introduced in Wave 11
    vaccine_barriers <- coalesce(input_data$V15a, input_data$V15b)

    # If the entire column is NA, ifelse() results in a logical vector, not a
    # character vector, which confuses split_options; since the result should be
    # NA anyway
    if (any(!is.na(vaccine_barriers))) {
      vaccine_barriers <- ifelse(vaccine_barriers == "13", NA_character_, vaccine_barriers)
      vaccine_barriers <- split_options(vaccine_barriers)
    }

    input_data$v_vaccine_barrier_eligible <- is_selected(vaccine_barriers, "1")
    input_data$v_vaccine_barrier_no_appointments <- is_selected(vaccine_barriers, "2")
    input_data$v_vaccine_barrier_appointment_time <- is_selected(vaccine_barriers, "3")
    input_data$v_vaccine_barrier_technical_difficulties <- is_selected(vaccine_barriers, "4")
    input_data$v_vaccine_barrier_document <- is_selected(vaccine_barriers, "5")
    input_data$v_vaccine_barrier_technology_access <- is_selected(vaccine_barriers, "6")
    input_data$v_vaccine_barrier_travel <- is_selected(vaccine_barriers, "7")
    input_data$v_vaccine_barrier_language <- is_selected(vaccine_barriers, "8")
    input_data$v_vaccine_barrier_childcare <- is_selected(vaccine_barriers, "9")
    input_data$v_vaccine_barrier_time <- is_selected(vaccine_barriers, "10")
    input_data$v_vaccine_barrier_type <- is_selected(vaccine_barriers, "12")
    input_data$v_vaccine_barrier_none <- is_selected(vaccine_barriers, "11")
  } else {
    input_data$v_vaccine_barrier_eligible <- NA
    input_data$v_vaccine_barrier_no_appointments <- NA
    input_data$v_vaccine_barrier_appointment_time <- NA
    input_data$v_vaccine_barrier_technical_difficulties <- NA
    input_data$v_vaccine_barrier_document <- NA
    input_data$v_vaccine_barrier_technology_access <- NA
    input_data$v_vaccine_barrier_travel <- NA
    input_data$v_vaccine_barrier_language <- NA
    input_data$v_vaccine_barrier_childcare <- NA
    input_data$v_vaccine_barrier_time <- NA
    input_data$v_vaccine_barrier_type <- NA
    input_data$v_vaccine_barrier_none <- NA
  }
  
  if ( all(c("V15c", "V15b") %in% names(input_data)) ) {
    # V15c introduced in Wave 12, replacing V15a with clarified wording.
    vaccine_barriers <- coalesce(input_data$V15c, input_data$V15b)
    vaccine_barriers <- ifelse(vaccine_barriers == "13", NA, vaccine_barriers)
    vaccine_barriers <- split_options(vaccine_barriers)
    
    input_data$v_vaccine_barrier_eligible <- is_selected(vaccine_barriers, "1")
    input_data$v_vaccine_barrier_no_appointments <- is_selected(vaccine_barriers, "2")
    input_data$v_vaccine_barrier_appointment_time <- is_selected(vaccine_barriers, "3")
    input_data$v_vaccine_barrier_technical_difficulties <- is_selected(vaccine_barriers, "4")
    input_data$v_vaccine_barrier_document <- is_selected(vaccine_barriers, "5")
    input_data$v_vaccine_barrier_technology_access <- is_selected(vaccine_barriers, "6")
    input_data$v_vaccine_barrier_travel <- is_selected(vaccine_barriers, "7")
    input_data$v_vaccine_barrier_language <- is_selected(vaccine_barriers, "8")
    input_data$v_vaccine_barrier_childcare <- is_selected(vaccine_barriers, "9")
    input_data$v_vaccine_barrier_time <- is_selected(vaccine_barriers, "10")
    input_data$v_vaccine_barrier_type <- is_selected(vaccine_barriers, "12")
    input_data$v_vaccine_barrier_none <- is_selected(vaccine_barriers, "11")
    input_data$v_vaccine_barrier_appointment_location <- is_selected(vaccine_barriers, "14")
    input_data$v_vaccine_barrier_other <- is_selected(vaccine_barriers, "15")
  } else {
    input_data$v_vaccine_barrier_eligible <- NA
    input_data$v_vaccine_barrier_no_appointments <- NA
    input_data$v_vaccine_barrier_appointment_time <- NA
    input_data$v_vaccine_barrier_technical_difficulties <- NA
    input_data$v_vaccine_barrier_document <- NA
    input_data$v_vaccine_barrier_technology_access <- NA
    input_data$v_vaccine_barrier_travel <- NA
    input_data$v_vaccine_barrier_language <- NA
    input_data$v_vaccine_barrier_childcare <- NA
    input_data$v_vaccine_barrier_time <- NA
    input_data$v_vaccine_barrier_type <- NA
    input_data$v_vaccine_barrier_none <- NA
    input_data$v_vaccine_barrier_appointment_location <- NA
    input_data$v_vaccine_barrier_other <- NA
  }
  
  if ( "V15a" %in% names(input_data) ) {
    # introduced in Wave 11
    vaccine_barriers <- split_options(input_data$V15a)
    
    input_data$v_vaccine_barrier_eligible_has <- is_selected(vaccine_barriers, "1")
    input_data$v_vaccine_barrier_no_appointments_has <- is_selected(vaccine_barriers, "2")
    input_data$v_vaccine_barrier_appointment_time_has <- is_selected(vaccine_barriers, "3")
    input_data$v_vaccine_barrier_technical_difficulties_has <- is_selected(vaccine_barriers, "4")
    input_data$v_vaccine_barrier_document_has <- is_selected(vaccine_barriers, "5")
    input_data$v_vaccine_barrier_technology_access_has <- is_selected(vaccine_barriers, "6")
    input_data$v_vaccine_barrier_travel_has <- is_selected(vaccine_barriers, "7")
    input_data$v_vaccine_barrier_language_has <- is_selected(vaccine_barriers, "8")
    input_data$v_vaccine_barrier_childcare_has <- is_selected(vaccine_barriers, "9")
    input_data$v_vaccine_barrier_time_has <- is_selected(vaccine_barriers, "10")
    input_data$v_vaccine_barrier_type_has <- is_selected(vaccine_barriers, "12")
    input_data$v_vaccine_barrier_none_has <- is_selected(vaccine_barriers, "11")
  } else {
    input_data$v_vaccine_barrier_eligible_has <- NA
    input_data$v_vaccine_barrier_no_appointments_has <- NA
    input_data$v_vaccine_barrier_appointment_time_has <- NA
    input_data$v_vaccine_barrier_technical_difficulties_has <- NA
    input_data$v_vaccine_barrier_document_has <- NA
    input_data$v_vaccine_barrier_technology_access_has <- NA
    input_data$v_vaccine_barrier_travel_has <- NA
    input_data$v_vaccine_barrier_language_has <- NA
    input_data$v_vaccine_barrier_childcare_has <- NA
    input_data$v_vaccine_barrier_time_has <- NA
    input_data$v_vaccine_barrier_type_has <- NA
    input_data$v_vaccine_barrier_none_has <- NA
  }
<<<<<<< HEAD
  
  if ( "V15c" %in% names(input_data) ) {
    # V15c introduced in Wave 12, replacing V15a with clarified wording.
    vaccine_barriers <- split_options(input_data$V15c)
    
    input_data$v_vaccine_barrier_eligible_has <- is_selected(vaccine_barriers, "1")
    input_data$v_vaccine_barrier_no_appointments_has <- is_selected(vaccine_barriers, "2")
    input_data$v_vaccine_barrier_appointment_time_has <- is_selected(vaccine_barriers, "3")
    input_data$v_vaccine_barrier_technical_difficulties_has <- is_selected(vaccine_barriers, "4")
    input_data$v_vaccine_barrier_document_has <- is_selected(vaccine_barriers, "5")
    input_data$v_vaccine_barrier_technology_access_has <- is_selected(vaccine_barriers, "6")
    input_data$v_vaccine_barrier_travel_has <- is_selected(vaccine_barriers, "7")
    input_data$v_vaccine_barrier_language_has <- is_selected(vaccine_barriers, "8")
    input_data$v_vaccine_barrier_childcare_has <- is_selected(vaccine_barriers, "9")
    input_data$v_vaccine_barrier_time_has <- is_selected(vaccine_barriers, "10")
    input_data$v_vaccine_barrier_type_has <- is_selected(vaccine_barriers, "12")
    input_data$v_vaccine_barrier_none_has <- is_selected(vaccine_barriers, "11")
    input_data$v_vaccine_barrier_appointment_location_has <- is_selected(vaccine_barriers, "14")
    input_data$v_vaccine_barrier_other_has <- is_selected(vaccine_barriers, "15")
  } else {
    input_data$v_vaccine_barrier_eligible_has <- NA
    input_data$v_vaccine_barrier_no_appointments_has <- NA
    input_data$v_vaccine_barrier_appointment_time_has <- NA
    input_data$v_vaccine_barrier_technical_difficulties_has <- NA
    input_data$v_vaccine_barrier_document_has <- NA
    input_data$v_vaccine_barrier_technology_access_has <- NA
    input_data$v_vaccine_barrier_travel_has <- NA
    input_data$v_vaccine_barrier_language_has <- NA
    input_data$v_vaccine_barrier_childcare_has <- NA
    input_data$v_vaccine_barrier_time_has <- NA
    input_data$v_vaccine_barrier_type_has <- NA
    input_data$v_vaccine_barrier_none_has <- NA
    input_data$v_vaccine_barrier_appointment_location_has <- NA
    input_data$v_vaccine_barrier_other_has <- NA
  }
  
=======

>>>>>>> fffdd829
  if ( "V15b" %in% names(input_data) ) {
    # introduced in Wave 11
    # If the entire column is NA, ifelse() results in a logical vector, not a
    # character vector, which confuses split_options; since the result should be
    # NA anyway
    if (any(!is.na(input_data$V15b))) {
      vaccine_barriers <- ifelse(input_data$V15b == "13", NA, input_data$V15b)
      vaccine_barriers <- split_options(vaccine_barriers)
    } else {
      vaccine_barriers <- input_data$V15b
    }

    input_data$v_vaccine_barrier_eligible_tried <- is_selected(vaccine_barriers, "1")
    input_data$v_vaccine_barrier_no_appointments_tried <- is_selected(vaccine_barriers, "2")
    input_data$v_vaccine_barrier_appointment_time_tried <- is_selected(vaccine_barriers, "3")
    input_data$v_vaccine_barrier_technical_difficulties_tried <- is_selected(vaccine_barriers, "4")
    input_data$v_vaccine_barrier_document_tried <- is_selected(vaccine_barriers, "5")
    input_data$v_vaccine_barrier_technology_access_tried <- is_selected(vaccine_barriers, "6")
    input_data$v_vaccine_barrier_travel_tried <- is_selected(vaccine_barriers, "7")
    input_data$v_vaccine_barrier_language_tried <- is_selected(vaccine_barriers, "8")
    input_data$v_vaccine_barrier_childcare_tried <- is_selected(vaccine_barriers, "9")
    input_data$v_vaccine_barrier_time_tried <- is_selected(vaccine_barriers, "10")
    input_data$v_vaccine_barrier_type_tried <- is_selected(vaccine_barriers, "12")
    input_data$v_vaccine_barrier_none_tried <- is_selected(vaccine_barriers, "11")
    input_data$v_vaccine_barrier_appointment_location_tried <- is_selected(vaccine_barriers, "14")
    input_data$v_vaccine_barrier_other_tried <- is_selected(vaccine_barriers, "15")
    
    if (wave < 12) {
      # For waves before a given response choice existed, explicitly set the
      # derived field to missing since `is_selected` will return FALSE (meaning
      # "not selected") for them if the respondent selected at least once answer
      # choice.
      input_data$v_vaccine_barrier_appointment_location_tried <- NA
      input_data$v_vaccine_barrier_other_tried <- NA
    }
  } else {
    input_data$v_vaccine_barrier_eligible_tried <- NA
    input_data$v_vaccine_barrier_no_appointments_tried <- NA
    input_data$v_vaccine_barrier_appointment_time_tried <- NA
    input_data$v_vaccine_barrier_technical_difficulties_tried <- NA
    input_data$v_vaccine_barrier_document_tried <- NA
    input_data$v_vaccine_barrier_technology_access_tried <- NA
    input_data$v_vaccine_barrier_travel_tried <- NA
    input_data$v_vaccine_barrier_language_tried <- NA
    input_data$v_vaccine_barrier_childcare_tried <- NA
    input_data$v_vaccine_barrier_time_tried <- NA
    input_data$v_vaccine_barrier_type_tried <- NA
    input_data$v_vaccine_barrier_none_tried <- NA
    input_data$v_vaccine_barrier_appointment_location_tried <- NA
    input_data$v_vaccine_barrier_other_tried <- NA
  }
  
  if ( "E4" %in% names(input_data) ) {
    # introduced in Wave 11
    input_data$v_vaccinate_children <- case_when(
      input_data$E4 == 1 ~ 1,
      input_data$E4 == 2 ~ 1,
      input_data$E4 == 3 ~ 0,
      input_data$E4 == 4 ~ 0,
      TRUE ~ NA_real_
    )
  } else {
    input_data$v_vaccinate_children <- NA_real_
  }
  
  if ( "P3" %in% names(input_data) ) {
    # introduced in Wave 12, replacing E4
    # Yes definitely, Yes probably, Already vaccinated -> 1
    # No definitely not, No probably not -> 0
    input_data$v_vaccinate_child_oldest <- case_when(
      input_data$P3 == 1 ~ 1,
      input_data$P3 == 2 ~ 1,
      input_data$P3 == 3 ~ 0,
      input_data$P3 == 4 ~ 0,
      input_data$P3 == 5 ~ 1,
      TRUE ~ NA_real_
    )
  } else {
    input_data$v_vaccinate_child_oldest <- NA_real_
  }

  if ( "V16" %in% names(input_data) ) {
    # introduced in Wave 11
    input_data$v_try_vaccinate_1m <- case_when(
      input_data$V16 %in% c(1, 2) ~ 1,
      input_data$V16 %in% c(3, 4, 5, 6, 7) ~ 0,
      TRUE ~ NA_real_
    )
  } else {
    input_data$v_try_vaccinate_1m <- NA_real_
  }
  
  if ("H3" %in% names(input_data)) {
    # added in wave 11. Coded as 1 = none, 2 = a few people, 3 = some people, 
    # 4 = most people, 6 = all of the people.
    input_data$v_covid_vaccinated_friends <- case_when(
      is.na(input_data$H3) ~ NA,
      input_data$H3 == 4 | input_data$H3 == 6 ~ TRUE,
      TRUE ~ FALSE)
  } else {
    input_data$v_covid_vaccinated_friends <- NA
  }
  
  return(input_data)
}

#' Schooling
#'
#' @param input_data input data frame of raw survey data
#' @param wave integer indicating survey version
#' 
#' @return data frame augmented with `hh_number_total`
code_schooling <- function(input_data, wave) {
  if ("E2_1" %in% names(input_data)) {
    # Coded as 2 = "Yes", 3 = "No", 4 = "I don't know"
    input_data$s_inperson_school_fulltime <- case_when(
      input_data$E2_1 == 2 ~ 1,
      input_data$E2_1 == 3 ~ 0,
      TRUE ~ NA_real_
    )
  } else {
    input_data$s_inperson_school_fulltime <- NA_real_
  }
  
  if ("E2_2" %in% names(input_data)) {
    # Coded as 2 = "Yes", 3 = "No", 4 = "I don't know"
    input_data$s_inperson_school_parttime <- case_when(
      input_data$E2_2 == 2 ~ 1,
      input_data$E2_2 == 3 ~ 0,
      TRUE ~ NA_real_
    )
  } else {
    input_data$s_inperson_school_parttime <- NA_real_
  }

  if ("P5" %in% names(input_data)) {
    # Coded as 1 = in person classes, 2 = online/remote/distance, 3 = both/mix,
    # 4 = not in school
    input_data$s_inperson_school_fulltime_oldest <- case_when(
      input_data$P5 == 1 ~ 1,
      input_data$P5 != 1 ~ 0,
      TRUE ~ NA_real_
    )
    input_data$s_inperson_school_parttime_oldest <- case_when(
      input_data$P5 == 3 ~ 1,
      input_data$P5 != 3 ~ 0,
      TRUE ~ NA_real_
    )
    
  } else {
    input_data$s_inperson_school_fulltime_oldest <- NA_real_
    input_data$s_inperson_school_parttime_oldest <- NA_real_
  }
  
  return(input_data)
}

#' Beliefs
#'
#' @param input_data input data frame of raw survey data
#' @param wave integer indicating survey version
#' 
#' @return augmented data frame
code_beliefs <- function(input_data, wave) {
  if ("G2" %in% names(input_data)) {
    # added in wave 11. Coded as 1 = Very effective, 2 = Moderately effective, 3
    # = Slightly effective, 4 = Not effective at all
    input_data$b_belief_distancing_effective <- case_when(
      input_data$G2 == 1 | input_data$G2 == 2 ~ 1,
      input_data$G2 == 3 | input_data$G2 == 4 ~ 0,
      TRUE ~ NA_real_
    )
  } else {
    input_data$b_belief_distancing_effective <- NA_real_
  }
  
  if ("G3" %in% names(input_data)) {
    # added in wave 11. Coded as 1 = Very effective, 2 = Moderately effective, 3
    # = Slightly effective, 4 = Not effective at all
    input_data$b_belief_masking_effective <- case_when(
      input_data$G3 == 1 | input_data$G3 == 2 ~ 1,
      input_data$G3 == 3 | input_data$G3 == 4 ~ 0,
      TRUE ~ NA_real_
    )
  } else {
    input_data$b_belief_masking_effective <- NA_real_
  }
  
  if ("I1" %in% names(input_data)) {
    # added in wave 11. Coded as 1 = Definitely false, 2 = Probably false, 3 = I
    # really have no idea, 4 = Probably true, 5 = Definitely true
    input_data$b_belief_vaccinated_mask_unnecessary <- case_when(
      input_data$I1 == 4 | input_data$I1 == 5 ~ 1,
      input_data$I1 == 1 | input_data$I1 == 2 | input_data$I1 == 3 ~ 0,
      TRUE ~ NA_real_
    )
  } else {
    input_data$b_belief_vaccinated_mask_unnecessary <- NA_real_
  }
  
  if ("I2" %in% names(input_data)) {
    # added in wave 11. Coded as 1 = Definitely false, 2 = Probably false, 3 = I
    # really have no idea, 4 = Probably true, 5 = Definitely true
    input_data$b_belief_children_immune <- case_when(
      input_data$I2 == 4 | input_data$I2 == 5 ~ 1,
      input_data$I2 == 1 | input_data$I2 == 2 | input_data$I2 == 3 ~ 0,
      TRUE ~ NA_real_
    )
  } else {
    input_data$b_belief_children_immune <- NA_real_
  }
  
  if ("I3" %in% names(input_data)) {
    # added in wave 11. Coded as 1 = Definitely false, 2 = Probably false, 3 = I
    # really have no idea, 4 = Probably true, 5 = Definitely true
    input_data$b_belief_created_small_group <- case_when(
      input_data$I3 == 4 | input_data$I3 == 5 ~ 1,
      input_data$I3 == 1 | input_data$I3 == 2 | input_data$I3 == 3 ~ 0,
      TRUE ~ NA_real_
    )
  } else {
    input_data$b_belief_created_small_group <- NA_real_
  }
  
  if ("I4" %in% names(input_data)) {
    # added in wave 11. Coded as 1 = Definitely false, 2 = Probably false, 3 = I
    # really have no idea, 4 = Probably true, 5 = Definitely true
    input_data$b_belief_govt_exploitation <- case_when(
      input_data$I4 == 4 | input_data$I4 == 5 ~ 1,
      input_data$I4 == 1 | input_data$I4 == 2 | input_data$I4 == 3 ~ 0,
      TRUE ~ NA_real_
    )
  } else {
    input_data$b_belief_govt_exploitation <- NA_real_
  }

  if ("K1" %in% names(input_data)) {
    # added in wave 11. Coded as 1 = Yes, 2 = No
    input_data$b_delayed_care_cost <- input_data$K1 == 1
  } else {
    input_data$b_delayed_care_cost <- NA_real_
  }
  
  if ("K2" %in% names(input_data)) {
    # added in wave 11. Coded as 1 = Strongly agree, 2 = Somewhat agree, 3 =
    # Somewhat disagree, 4 = Strongly disagree
    input_data$b_race_treated_fairly_healthcare <- case_when(
      input_data$K2 == 1 | input_data$K2 == 2 ~ 1,
      input_data$K2 == 3 | input_data$K2 == 4 ~ 0,
      TRUE ~ NA_real_
    )
  } else {
    input_data$b_race_treated_fairly_healthcare <- NA_real_
  }
    
  return(input_data)
}

#' COVID news and information variables
#'
#' @param input_data input data frame of raw survey data
#' @param wave integer indicating survey version
#' 
#' @return augmented data frame
code_news_and_info <- function(input_data, wave) {
  if ("I5" %in% names(input_data)) {
    # introduced in wave 11
    news_sources <- split_options(input_data$I5)
    
    input_data$i_received_news_local_health <- is_selected(news_sources, "1")
    input_data$i_received_news_experts <- is_selected(news_sources, "2")
    input_data$i_received_news_cdc <- is_selected(news_sources, "3")
    input_data$i_received_news_govt_health <- is_selected(news_sources, "4")
    input_data$i_received_news_politicians <- is_selected(news_sources, "5")
    input_data$i_received_news_journalists <- is_selected(news_sources, "6")
    input_data$i_received_news_friends <- is_selected(news_sources, "7")
    input_data$i_received_news_religious <- is_selected(news_sources, "8")
    input_data$i_received_news_none <- is_selected(news_sources, "9")
  } else {
    input_data$i_received_news_local_health <- NA
    input_data$i_received_news_experts <- NA
    input_data$i_received_news_cdc <- NA
    input_data$i_received_news_govt_health <- NA
    input_data$i_received_news_politicians <- NA
    input_data$i_received_news_journalists <- NA
    input_data$i_received_news_friends <- NA
    input_data$i_received_news_religious <- NA
    input_data$i_received_news_none <- NA
  }

  # Close analogues to `v_vaccine_likely_*` as of Wave 11.
  if ( all(c("I6_1", "I6_2", "I6_3", "I6_4", "I6_5", "I6_6", "I6_7", "I6_8") %in% names(input_data)) ) {
    input_data$i_trust_covid_info_doctors <- input_data$I6_1 == 3
    input_data$i_trust_covid_info_experts <- input_data$I6_2 == 3
    input_data$i_trust_covid_info_cdc <- input_data$I6_3 == 3
    input_data$i_trust_covid_info_govt_health <- input_data$I6_4 == 3
    input_data$i_trust_covid_info_politicians <- input_data$I6_5 == 3
    input_data$i_trust_covid_info_journalists <- input_data$I6_6 == 3
    input_data$i_trust_covid_info_friends <- input_data$I6_7 == 3
    input_data$i_trust_covid_info_religious <- input_data$I6_8 == 3
  } else {
    input_data$i_trust_covid_info_doctors <- NA
    input_data$i_trust_covid_info_experts <- NA
    input_data$i_trust_covid_info_cdc <- NA
    input_data$i_trust_covid_info_govt_health <- NA
    input_data$i_trust_covid_info_politicians <- NA
    input_data$i_trust_covid_info_journalists <- NA
    input_data$i_trust_covid_info_friends <- NA
    input_data$i_trust_covid_info_religious <- NA
  }
  
  if ("I7" %in% names(input_data)) {
    # introduced in wave 11
    info_topic <- split_options(input_data$I7)
    
    input_data$i_want_info_covid_treatment <- is_selected(info_topic, "1")
    input_data$i_want_info_vaccine_access <- is_selected(info_topic, "2")
    input_data$i_want_info_vaccine_types <- is_selected(info_topic, "3")
    input_data$i_want_info_covid_variants <- is_selected(info_topic, "6")
    input_data$i_want_info_children_education <- is_selected(info_topic, "7")
    input_data$i_want_info_mental_health <- is_selected(info_topic, "8")
    input_data$i_want_info_relationships <- is_selected(info_topic, "9")
    input_data$i_want_info_employment <- is_selected(info_topic, "10")
    input_data$i_want_info_none <- is_selected(info_topic, "11")
  } else {
    input_data$i_want_info_covid_treatment <- NA
    input_data$i_want_info_vaccine_access <- NA
    input_data$i_want_info_vaccine_types <- NA
    input_data$i_want_info_covid_variants <- NA
    input_data$i_want_info_children_education <- NA
    input_data$i_want_info_mental_health <- NA
    input_data$i_want_info_relationships <- NA
    input_data$i_want_info_employment <- NA
    input_data$i_want_info_none <- NA
  }
  
  return(input_data)
}

#' Race/ethnicity
#'
#' @param input_data input data frame of raw survey data
#' @param wave integer indicating survey version
#' 
#' @return augmented data frame
code_race_ethnicity <- function(input_data, wave) {
  # race
  if ("D7" %in% names(input_data)) {
    input_data$race <- case_when(
      input_data$D7 == 1 ~ "AmericanIndianAlaskaNative",
      input_data$D7 == 2 ~ "Asian",
      input_data$D7 == 3 ~ "BlackAfricanAmerican",
      input_data$D7 == 4 ~ "NativeHawaiianPacificIslander",
      input_data$D7 == 5 ~ "White",
      input_data$D7 == 6 ~ "MultipleOther",
      grepl(",", input_data$D7) ~ "MultipleOther", # Multiracial
      TRUE ~ NA_character_
    )
  } else {
    input_data$race <- NA_character_
  }
  
  # ethnicity
  if ("D6" %in% names(input_data)) {
    input_data$hispanic <- input_data$D6 == 1
  } else {
    input_data$hispanic <- NA
  }
  
  # Combo race-ethnicity
  if ( "hispanic" %in% names(input_data) &&
       "race" %in% names(input_data) ) {
    input_data$raceethnicity <- case_when(
      input_data$hispanic ~ "Hispanic",
      !input_data$hispanic & input_data$race == "AmericanIndianAlaskaNative" ~ "NonHispanicAmericanIndianAlaskaNative",
      !input_data$hispanic & input_data$race == "Asian" ~ "NonHispanicAsian",
      !input_data$hispanic & input_data$race == "BlackAfricanAmerican" ~ "NonHispanicBlackAfricanAmerican",
      !input_data$hispanic & input_data$race == "NativeHawaiianPacificIslander" ~ "NonHispanicNativeHawaiianPacificIslander",
      !input_data$hispanic & input_data$race == "White" ~ "NonHispanicWhite",
      !input_data$hispanic & input_data$race == "MultipleOther" ~ "NonHispanicMultipleOther",
      TRUE ~ NA_character_
    )
  } else {
    input_data$raceethnicity <- NA_character_
  }
  
  return(input_data)
}<|MERGE_RESOLUTION|>--- conflicted
+++ resolved
@@ -745,7 +745,6 @@
     input_data$v_vaccine_barrier_type_has <- NA
     input_data$v_vaccine_barrier_none_has <- NA
   }
-<<<<<<< HEAD
   
   if ( "V15c" %in% names(input_data) ) {
     # V15c introduced in Wave 12, replacing V15a with clarified wording.
@@ -782,9 +781,6 @@
     input_data$v_vaccine_barrier_other_has <- NA
   }
   
-=======
-
->>>>>>> fffdd829
   if ( "V15b" %in% names(input_data) ) {
     # introduced in Wave 11
     # If the entire column is NA, ifelse() results in a logical vector, not a
