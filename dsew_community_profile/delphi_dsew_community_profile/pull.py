--- conflicted
+++ resolved
@@ -408,11 +408,7 @@
 def fetch_listing(params):
     """Generate the list of report files to process."""
     export_start_date = params['indicator'].get(
-<<<<<<< HEAD
-        'export_start_date', datetime.datetime.utcfromtimestamp(0)
-=======
-        'export_start_date', datetime.datetime.fromtimestamp(0).date()
->>>>>>> ee5daffe
+        'export_start_date', datetime.datetime.utcfromtimestamp(0).date()
     )
 
     listing = requests.get(DOWNLOAD_LISTING).json()['metadata']['attachments']
