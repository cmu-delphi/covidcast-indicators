--- conflicted
+++ resolved
@@ -23,52 +23,6 @@
 from .sensor import DoctorVisitsSensor
 
 
-<<<<<<< HEAD
-=======
-def write_to_csv(output_df: pd.DataFrame, geo_level, se, out_name, logger, output_path="."):
-    """Write sensor values to csv.
-
-    Args:
-      output_dict: dictionary containing sensor rates, se, unique dates, and unique geo_id
-      se: boolean to write out standard errors, if true, use an obfuscated name
-      out_name: name of the output file
-      output_path: outfile path to write the csv (default is current directory)
-    """
-    if se:
-        logger.info("WARNING: WRITING SEs", filename=out_name)
-
-    out_n = 0
-    for d in set(output_df["date"]):
-        filename = "%s/%s_%s_%s.csv" % (output_path,
-                                        (d + Config.DAY_SHIFT).strftime("%Y%m%d"),
-                                        geo_level,
-                                        out_name)
-        single_date_df = output_df[output_df["date"] == d]
-        with open(filename, "w") as outfile:
-            outfile.write("geo_id,val,se,direction,sample_size\n")
-
-            for line in single_date_df.itertuples():
-                geo_id = line.geo_id
-                sensor = 100 * line.val # report percentages
-                se_val = 100 * line.se
-                assert not np.isnan(sensor), "sensor value is nan, check pipeline"
-                assert sensor < 90, f"strangely high percentage {geo_id, sensor}"
-                if not np.isnan(se_val):
-                    assert se_val < 5, f"standard error suspiciously high! investigate {geo_id}"
-
-                if se:
-                    assert sensor > 0 and se_val > 0, "p=0, std_err=0 invalid"
-                    outfile.write(
-                        "%s,%f,%s,%s,%s\n" % (geo_id, sensor, se_val, "NA", "NA"))
-                else:
-                    # for privacy reasons we will not report the standard error
-                    outfile.write(
-                        "%s,%f,%s,%s,%s\n" % (geo_id, sensor, "NA", "NA", "NA"))
-                out_n += 1
-    logger.debug("Wrote rows", num_rows=out_n, geo_type=geo_level)
-
-
->>>>>>> 12a97123
 def update_sensor(
     data: pd.DataFrame,
     startdate: datetime,
