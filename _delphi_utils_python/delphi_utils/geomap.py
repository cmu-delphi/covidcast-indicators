"""Contains geographic mapping tools.

Authors: Dmitry Shemetov @dshemetov, James Sharpnack @jsharpna, Maria Jahja
"""

from os.path import join
from collections import defaultdict
from typing import Iterator, List, Literal, Optional, Set, Union

import pandas as pd
import importlib_resources
from pandas.api.types import is_string_dtype


class GeoMapper:
    """Geo mapping tools commonly used in Delphi.

    The GeoMapper class provides utility functions for translating between different
    geocodes. Supported geocodes:

    - zip:          five characters [0-9] with leading 0's, e.g. "33626"
                    also known as zip5 or zip code
    - fips:         five characters [0-9] with leading 0's, e.g. "12057"
                    the first two digits are the state FIPS code and the last
                    three are the county FIPS code
    - msa:          five characters [0-9] with leading 0's, e.g. "90001"
                    also known as metropolitan statistical area
    - state_code:   two characters [0-9], e.g "06"
    - state_id:     two characters [A-Z], e.g "CA"
    - state_name:   human-readable name, e.g "California"
    - state_*:      we use this below to refer to the three above geocodes in aggregate
    - hrr:          an integer from 1-500, also known as hospital
                    referral region
    - hhs:          an integer from 1-10, also known as health and human services region
                    https://www.hhs.gov/about/agencies/iea/regional-offices/index.html

    Valid mappings:

    From            To              Population Weighted
    zip             fips            Yes
    zip             hrr             No
    zip             msa             Yes
    zip             state_*         Yes
    zip             hhs             Yes
    zip             population      --
    zip             nation          No
    state_*         state_*         No
    state_*         hhs             No
    state_*         population      --
    state_*         nation          No
    fips            state_*         No
    fips            msa             No
    fips            megacounty      No
    fips            hrr             Yes
    fips            hhs             No
    fips            chng-fips       No
    fips            nation          No
    chng-fips       state_*         No

    Crosswalk Tables
    ================

    The GeoMapper instance loads pre-generated crosswalk tables (built by the
    script in `data_proc/geomap/geo_data_proc.py`). If a mapping between codes
    is one to one or many to one, then the table has just two columns. If the
    mapping is one to many, then a weight column is provided, which gives the
    fractional population contribution of a source_geo to the target_geo. The
    weights satisfy the condition that df.groupby(from_code).sum(weight) == 1.0
    for all values of from_code.

    Aggregation
    ===========

    The GeoMapper class provides functions to aggregate data from one geocode
    to another. The aggregation can be a simple one-to-one mapping or a
    weighted aggregation. The weighted aggregation is useful when the data
    being aggregated is a population-weighted quantity, such as visits or
    cases. The aggregation is done by multiplying the data columns by the
    weights and summing over the data columns. Note that the aggregation does
    not adjust the aggregation for missing or NA values in the data columns,
    which is equivalent to a zero-fill.

    Example Usage
    =============
    The main GeoMapper object loads and stores crosswalk dataframes on-demand.

    When replacing geocodes with a new one an aggregation step is performed on
    the data columns to merge entries  (i.e. in the case of a many to one
    mapping or a weighted mapping). This requires a specification of the data
    columns, which are assumed to be all the columns that are not the geocodes
    or the date column specified in date_col.

    Example 1: to add a new column with a new geocode, possibly with weights:
    > gmpr = GeoMapper()
    > df = gmpr.add_geocode(df, "fips", "zip",
                            from_col="fips", new_col="geo_id",
                            date_col="timestamp", dropna=False)

    Example 2: to replace a geocode column with a new one, aggregating the data
    with weights:
    > gmpr = GeoMapper()
    > df = gmpr.replace_geocode(df, "fips", "zip",
                                from_col="fips", new_col="geo_id",
                                date_col="timestamp", dropna=False)
    """

    CROSSWALK_FILENAMES = {
        "zip": {
            "fips": "zip_fips_table.csv",
            "hrr": "zip_hrr_table.csv",
            "msa": "zip_msa_table.csv",
            "pop": "zip_pop.csv",
            "state": "zip_state_code_table.csv",
            "hhs": "zip_hhs_table.csv",
        },
        "fips": {
            "chng-fips": "fips_chng-fips_table.csv",
            "zip": "fips_zip_table.csv",
            "hrr": "fips_hrr_table.csv",
            "msa": "fips_msa_table.csv",
            "pop": "fips_pop.csv",
            "state": "fips_state_table.csv",
            "hhs": "fips_hhs_table.csv",
        },
        "hhs": {"pop": "hhs_pop.csv"},
        "chng-fips": {"state": "chng-fips_state_table.csv"},
        "state": {"state": "state_codes_table.csv"},
        "state_code": {"hhs": "state_code_hhs_table.csv", "pop": "state_pop.csv"},
        "state_id": {"pop": "state_pop.csv"},
        "state_name": {"pop": "state_pop.csv"},
        "nation": {"pop": "nation_pop.csv"},
    }

    def __init__(self, census_year: int = 2020):
        """Initialize geomapper.

        Parameters
        ---------
        census_year: int
            Year of Census population data. 2019 estimates and 2020 full Census supported.
        """
        self._crosswalks = defaultdict(dict)
        self._geo_sets = dict()

        # Include all unique geos from first-level and second-level keys in
        # CROSSWALK_FILENAMES, with a few exceptions
        self._geos = {
            subkey
            for mainkey in self.CROSSWALK_FILENAMES
            for subkey in self.CROSSWALK_FILENAMES[mainkey]
        }.union(set(self.CROSSWALK_FILENAMES.keys())) - {"state", "pop"}

        for from_code, to_codes in self.CROSSWALK_FILENAMES.items():
            for to_code, file_path in to_codes.items():
<<<<<<< HEAD
                self._crosswalks[from_code][to_code] = \
                    self._load_crosswalk_from_file(from_code,
                                                   to_code,
                                                   join("data", f"{census_year}", file_path)
                                                   )
=======
                self._crosswalks[from_code][to_code] = self._load_crosswalk_from_file(
                    from_code, to_code, join(f"data/{census_year}", file_path)
                )
>>>>>>> a6ea0035

        for geo_type in self._geos:
            self._geo_sets[geo_type] = self._load_geo_values(geo_type)

<<<<<<< HEAD
    def _load_crosswalk_from_file(self, from_code, to_code, data_path):
        stream = importlib_resources.files(__name__) / data_path
=======
    def _load_crosswalk_from_file(
        self, from_code: str, to_code: str, data_path: str
    ) -> pd.DataFrame:
        stream = pkg_resources.resource_stream(__name__, data_path)
>>>>>>> a6ea0035
        dtype = {
            from_code: str,
            to_code: str,
            "pop": int,
            "weight": float,
            **{geo: str for geo in self._geos - set("nation")},
        }
        usecols = [from_code, "pop"] if to_code == "pop" else None
        return pd.read_csv(stream, dtype=dtype, usecols=usecols)

    def _load_geo_values(self, geo_type: str) -> Set[str]:
        if geo_type == "nation":
            return {"us"}

        if geo_type.startswith("state"):
            to_code = from_code = "state"
        elif geo_type == "fips":
            from_code = "fips"
            to_code = "state"
        else:
            from_code = "fips"
            to_code = geo_type

        crosswalk = self._crosswalks[from_code][to_code]
        return set(crosswalk[geo_type])

    @staticmethod
    def convert_fips_to_mega(
        data: pd.DataFrame, fips_col: str = "fips", mega_col: str = "megafips"
    ) -> pd.DataFrame:
        """Convert fips or chng-fips string to a megafips string."""
        data = data.copy()
        data[mega_col] = data[fips_col].astype(str).str.zfill(5)
        data[mega_col] = data[mega_col].str.slice_replace(start=2, stop=5, repl="000")
        return data

    @staticmethod
    def megacounty_creation(
        data: pd.DataFrame,
        thr_count: Union[float, int],
        thr_win_len: int,
        thr_col: str = "visits",
        fips_col: str = "fips",
        date_col: str = "timestamp",
        mega_col: str = "megafips",
    ) -> pd.DataFrame:
        """Create megacounty column.

        Parameters
        ---------
        data: pd.DataFrame input data
        thr_count: numeric, if the sum of counts exceed this, then fips is converted to mega
        thr_win_len: int, the number of Days to use as an average
        thr_col: str, column to use for threshold
        fips_col: str, fips (county) column to create
        date_col: str, date column (is not aggregated, groupby), if None then no dates
        mega_col: str, the megacounty column to create

        Return
        ---------
        data: copy of dataframe
            A dataframe with a new column, mega_col, that contains megaFIPS (aggregate
            of FIPS clusters) values depending on the number of data samples available.
        """
        if "_thr_col_roll" in data.columns:
            raise ValueError("Column name '_thr_col_roll' is reserved.")

        def agg_sum_iter(data: pd.DataFrame) -> Iterator[pd.DataFrame]:
            data_gby = (
                data[[fips_col, date_col, thr_col]]
                .set_index(date_col)
                .groupby(fips_col)
            )
            for _, subdf in data_gby:
                subdf_roll = subdf[thr_col].rolling(f"{thr_win_len}D").sum()
                subdf["_thr_col_roll"] = subdf_roll
                yield subdf

        data_roll = pd.concat(agg_sum_iter(data))
        data_roll.reset_index(inplace=True)
        data_roll = GeoMapper.convert_fips_to_mega(
            data_roll, fips_col=fips_col, mega_col=mega_col
        )
        data_roll.loc[data_roll["_thr_col_roll"] > thr_count, mega_col] = data_roll.loc[
            data_roll["_thr_col_roll"] > thr_count, fips_col
        ]
        return data_roll.set_index([fips_col, date_col])[mega_col]

    # Conversion functions
    def add_geocode(
        self,
        df: pd.DataFrame,
        from_code: str,
        new_code: str,
        from_col: Optional[str] = None,
        new_col: Optional[str] = None,
        dropna: bool = True,
    ):
        """Add a new geocode column to a dataframe.

        See class docstring for supported geocode transformations.

        Parameters
        ---------
        df: pd.DataFrame
            Input dataframe.
        from_code: {'fips', 'chng-fips', 'zip', 'state_code',
                    'state_id', 'state_name'}
            Specifies the geocode type of the data in from_col.
        new_code: {'fips', 'chng-fips', 'zip', 'state_code', 'state_id',
                   'state_name', 'hrr', 'msa', 'hhs'}
            Specifies the geocode type in new_col.
        from_col: str, default None
            Name of the column in dataframe containing from_code. If None, then the name
            is assumed to be from_code.
        new_col: str, default None
            Name of the column in dataframe containing new_code. If None, then the name
            is assumed to be new_code.
        dropna: bool, default False
            Determines how the merge with the crosswalk file is done. If True, the join is inner,
            and if False, the join is left. The inner join will drop records from the input database
            that have no translation in the crosswalk, while the outer join will keep those records
            as NA.

        Return
        ---------
        df: pd.DataFrame
            A copy of the dataframe with a new geocode column added.
        """
        df = df.copy()
        from_col = from_code if from_col is None else from_col
        new_col = new_code if new_col is None else new_col
        assert (
            from_col != new_col
        ), f"Can't use the same column '{from_col}' for both from_col and to_col"
        state_codes = ["state_code", "state_id", "state_name"]

        if not is_string_dtype(df[from_col]):
            if from_code in ["fips", "zip", "chng-fips"]:
                df[from_col] = df[from_col].astype(str).str.zfill(5)
            else:
                df[from_col] = df[from_col].astype(str)

        if new_code == "nation":
            return self._add_nation_geocode(df, from_code, from_col, new_col)

        # state codes are all stored in one table
        if from_code in state_codes and new_code in state_codes:
            crosswalk = self._crosswalks["state"]["state"]
            crosswalk = crosswalk.rename(
                columns={from_code: from_col, new_code: new_col}
            )
        elif new_code in state_codes:
            crosswalk = self._crosswalks[from_code]["state"]
            crosswalk = crosswalk.rename(
                columns={from_code: from_col, new_code: new_col}
            )
        else:
            crosswalk = self._crosswalks[from_code][new_code]
            crosswalk = crosswalk.rename(
                columns={from_code: from_col, new_code: new_col}
            )

        if dropna:
            df = df.merge(crosswalk, left_on=from_col, right_on=from_col, how="inner")
        else:
            df = df.merge(crosswalk, left_on=from_col, right_on=from_col, how="left")

        # Drop extra state columns
        if new_code in state_codes and from_code not in state_codes:
            state_codes.remove(new_code)
            df.drop(columns=state_codes, inplace=True)
        elif new_code in state_codes and from_code in state_codes:
            state_codes.remove(new_code)
            if from_code in state_codes:
                state_codes.remove(from_code)
            df.drop(columns=state_codes, inplace=True)

        return df

    def _add_nation_geocode(
        self, df: pd.DataFrame, from_code: str, from_col: str, new_col: str
    ) -> pd.DataFrame:
        """Add a nation geocode column to a dataframe.

        See `add_geocode()` documentation for argument description.
        """
        valid_from_codes = ["fips", "zip", "state_code", "state_name", "state_id"]
        # Assuming that the passed-in records are all United States data, at the moment
        if from_code in valid_from_codes:
            df[new_col] = df[from_col].apply(lambda x: "us")
            return df

        raise ValueError(
            "Conversion to the nation level is not supported "
            f"from {from_code}; try {valid_from_codes}"
        )

    def replace_geocode(
        self,
        df: pd.DataFrame,
        from_code: str,
        new_code: str,
        from_col: Optional[str] = None,
        new_col: Optional[str] = None,
        date_col: Optional[str] = "timestamp",
        data_cols: Optional[List[str]] = None,
        dropna: bool = True,
    ) -> pd.DataFrame:
        """Replace a geocode column in a dataframe.

        See class docstring for supported geocode transformations.

        Parameters
        ---------
        df: pd.DataFrame
            Input dataframe.
        from_col: str
            Name of the column in data to match and remove.
        from_code: {'fips', 'zip', 'state_code', 'state_id', 'state_name'}
            Specifies the geocode type of the data in from_col.
        new_col: str
            Name of the new column to add to data.
        new_code: {'fips', 'zip', 'state_code', 'state_id', 'state_name', 'hrr', 'msa',
                   'hhs'}
            Specifies the geocode type of the data in new_col.
        date_col: str or None, default "timestamp"
            Specify which column contains the date values. Used for value aggregation.
            If None, then the aggregation is done only on geo_id.
        data_cols: list, default None
            A list of data column names to aggregate when doing a weighted coding. If set to
            None, then all the columns are used except for date_col and new_col.
        dropna: bool, default False
            Determines how the merge with the crosswalk file is done. If True, the join is inner,
            and if False, the join is left. The inner join will drop records from the input database
            that have no translation in the crosswalk, while the outer join will keep those records
            as NA.

        Return
        ---------
        df: pd.DataFrame
            A copy of the dataframe with a new geocode column replacing the old.
        """
        from_col = from_code if from_col is None else from_col
        new_col = new_code if new_col is None else new_col

        df = self.add_geocode(
            df, from_code, new_code, from_col=from_col, new_col=new_col, dropna=dropna
        ).drop(columns=from_col)

        if "weight" in df.columns:
            if data_cols is None:
                data_cols = list(set(df.columns) - {date_col, new_col, "weight"})

            # Multiply and aggregate (this automatically zeros NAs)
            df[data_cols] = df[data_cols].multiply(df["weight"], axis=0)
            df.drop("weight", axis=1, inplace=True)

        if date_col is not None:
            df = df.groupby([date_col, new_col]).sum(numeric_only=True).reset_index()
        else:
            df = df.groupby([new_col]).sum(numeric_only=True).reset_index()
        return df

    def add_population_column(
        self,
        data: pd.DataFrame,
        geocode_type: Literal["fips", "zip"],
        geocode_col: Optional[str] = None,
        dropna: bool = True,
    ) -> pd.DataFrame:
        """
        Append a population column to a dataframe, based on the FIPS or ZIP code.

        If no dataframe is provided, the full crosswalk from geocode to population is returned.

        Parameters
        ---------
        data: pd.DataFrame
            The dataframe with a FIPS code column.
        geocode_type: {"fips", "zip"}
            The type of the geocode contained in geocode_col.
        geocode_col: str, default None
            The name of the column containing the geocodes. If None, uses the geocode_type
            as the name.
        dropna: bool, default True
            Determine whether to drop rows with no population data.

        Returns
        --------
        data_with_pop: pd.Dataframe
            A dataframe with a population column appended.
        """
        geocode_col = geocode_type if geocode_col is None else geocode_col
        data = data.copy()
        supported_geos = [
            "fips",
            "zip",
            "state_id",
            "state_name",
            "state_code",
            "hhs",
            "nation",
        ]
        if geocode_type not in supported_geos:
            raise ValueError(
                f"Only {supported_geos} geocodes supported. For other codes, aggregate those."
            )
        pop_df = self._crosswalks[geocode_type]["pop"]
        if not is_string_dtype(data[geocode_col]):
            if geocode_type in ["zip", "fips"]:
                data[geocode_col] = data[geocode_col].astype(str).str.zfill(5)
            elif geocode_type in ["state_code"]:
                data[geocode_col] = data[geocode_col].astype(str).str.zfill(2)
            else:
                data[geocode_col] = data[geocode_col].astype(str)
        merge_type = "inner" if dropna else "left"
        data_with_pop = data.merge(
            pop_df, left_on=geocode_col, right_on=geocode_type, how=merge_type
        ).rename(columns={"pop": "population"})
        return data_with_pop

    @staticmethod
    def fips_to_megacounty(
        data: pd.DataFrame,
        thr_count: Union[float, int],
        thr_win_len: int,
        thr_col: str = "visits",
        fips_col: str = "fips",
        date_col: str = "timestamp",
        mega_col: str = "megafips",
        count_cols=None,
    ) -> pd.DataFrame:
        """Convert and aggregate from FIPS or chng-fips to megaFIPS.

        Parameters
        ---------
            data: pd.DataFrame input data
            thr_count: numeric, if the sum of counts exceed this, then fips is converted to mega
            thr_win_len: int, the number of Days to use as an average
            thr_col: str, column to use for threshold
            fips_col: str, fips (county) column to create
            date_col: str, date column (is not aggregated, groupby), if None then no dates
            mega_col: str, the megacounty column to create
            count_cols: list, the count data columns to aggregate, if None (default) all non
                        data/geo are used

        Return
        ---------
            data: copy of dataframe
                A dataframe with data aggregated into megaFIPS codes (aggregate
                of FIPS clusters) values depending on the number of data samples available.
        """
        data = data.copy()
        if count_cols:
            data = data[[fips_col, date_col] + count_cols]

        if not is_string_dtype(data[fips_col]):
            data[fips_col] = data[fips_col].astype(str).str.zfill(5)

        mega_data = GeoMapper.megacounty_creation(
            data,
            thr_count,
            thr_win_len,
            thr_col=thr_col,
            fips_col=fips_col,
            date_col=date_col,
            mega_col=mega_col,
        )
        data.set_index([fips_col, date_col], inplace=True)
        data = data.join(mega_data)
        data = data.reset_index().groupby([date_col, mega_col]).sum(numeric_only=True)
        return data.reset_index()

    def as_mapper_name(self, geo_type: str, state: str = "state_id") -> str:
        """
        Return the mapper equivalent of a region type.

        Human-readable names like 'county' will return their mapper equivalents ('fips').
        """
        if geo_type == "state":
            return state
        if geo_type == "county":
            return "fips"
        return geo_type

    def get_crosswalk(self, from_code: str, to_code: str) -> pd.DataFrame:
        """Return a dataframe mapping the given geocodes.

        Parameters
        ----------
        from_code: str
          The geo type to translate from.
        to_code: str
          The geo type (or "pop" for population) to translate to.

        Returns
        -------
        A dataframe containing columbs with the two specified geo types.
        """
        try:
            return self._crosswalks[from_code][to_code]
        except KeyError as e:
            raise ValueError(
                f'Mapping from "{from_code}" to "{to_code}" not found.'
            ) from e

    def get_geo_values(self, geo_type: str) -> Set[str]:
        """
        Return a set of all values for a given geography type.

        Parameters
        ----------
        geo_type: str
          One of "zip", "fips", "hrr", "state_id", "state_code", "state_name", "hhs", "msa",
          and "nation"

        Returns
        -------
        Set of geo values, all in string format.
        """
        try:
            return self._geo_sets[geo_type]
        except KeyError as e:
            raise ValueError(f'Given geo type "{geo_type}" not found') from e

    def get_geos_within(
        self,
        container_geocode: str,
        contained_geocode_type: str,
        container_geocode_type: str,
    ) -> Set[str]:
        """
        Return all contained regions of the given type within the given container geocode.

        Given container_geocode (e.g "ca" for California) of type container_geocode_type
        (e.g "state"), return all (contained_geocode_type)s within container_geocode.

        Supports these 4 combinations:
            - all states within a nation
            - all counties within a state
            - all CHNG counties+county groups within a state
            - all states within an hhs region

        Parameters
        ----------
        container_geocode: str
            Instance of nation/state/hhs to find the sub-regions of
        contained_geocode_type: str
            The subregion type to retrieve. One of "state", "county", "fips", "chng-fips"
        container_geocode_type: str
            The parent region type. One of "state", "nation", "hhs"

        Returns
        -------
        Set of geo code strings of the given type that lie within the given container geocode.
        """
        if contained_geocode_type == "state":
            if container_geocode_type == "nation" and container_geocode == "us":
                crosswalk = self._crosswalks["state"]["state"]
                return set(crosswalk["state_id"])
            if container_geocode_type == "hhs":
                crosswalk_hhs = self._crosswalks["fips"]["hhs"]
                crosswalk_state = self._crosswalks["fips"]["state"]
                fips_hhs = crosswalk_hhs[crosswalk_hhs["hhs"] == container_geocode][
                    "fips"
                ]
                return set(
                    crosswalk_state[crosswalk_state["fips"].isin(fips_hhs)]["state_id"]
                )
        elif (
            contained_geocode_type in ("county", "fips", "chng-fips")
            and container_geocode_type == "state"
        ):
            contained_geocode_type = self.as_mapper_name(contained_geocode_type)
            crosswalk = self._crosswalks[contained_geocode_type]["state"]
            return set(
                crosswalk[crosswalk["state_id"] == container_geocode][
                    contained_geocode_type
                ]
            )
        raise ValueError(
            "(contained_geocode_type, container_geocode_type) was "
            f"({contained_geocode_type}, {container_geocode_type}), but "
            "must be one of (state, nation), (state, hhs), (county, state)"
            ", (fips, state), (chng-fips, state)"
        )

    def aggregate_by_weighted_sum(
        self, df: pd.DataFrame, to_geo: str, sensor_col: str, time_col: str, population_col: str
    ) -> pd.DataFrame:
        """Aggregate sensor, weighted by time-dependent population.

        Note: This function generates its own population weights and excludes
        locations where the data is NA, which is effectively an extrapolation
        assumption to the rest of the geos.  This is in contrast to the
        `replace_geocode` function, which assumes that the weights are already
        present in the data and does not adjust for missing data (see the
        docstring for the GeoMapper class).

        Parameters
        ---------
        df: pd.DataFrame
            Input dataframe, assumed to have a sensor column (e.g. "visits"), a
            to_geo column (e.g. "state"), and a population column (corresponding
            to a from_geo, e.g. "wastewater collection site").
        to_geo: str
            The column name of the geocode to aggregate to.
        sensor: str
            The column name of the sensor to aggregate.
        population_column: str
            The column name of the population to weight the sensor by.

        Returns
        ---------
        agg_df: pd.DataFrame
            A dataframe with the aggregated sensor values, weighted by population.
        """
        # Don't modify the input dataframe
        df = df.copy()
        # Zero-out populations where the sensor is NA
        df["_zeroed_pop"] = df[population_col] * df[sensor_col].abs().notna()
        # Weight the sensor by the population
        df["_weighted_sensor"] = df[sensor_col] * df["_zeroed_pop"]
        agg_df = (
            df.groupby([time_col, to_geo])
            .agg(
            {
                "_zeroed_pop": "sum",
                "_weighted_sensor": lambda x: x.sum(min_count=1),
            }
            ).assign(
                _new_sensor = lambda x: x["_weighted_sensor"] / x["_zeroed_pop"]
            ).reset_index()
            .rename(columns={"_new_sensor": f"weighted_{sensor_col}"})
            .drop(columns=["_zeroed_pop", "_weighted_sensor"])
        )

        return agg_df<|MERGE_RESOLUTION|>--- conflicted
+++ resolved
@@ -152,30 +152,17 @@
 
         for from_code, to_codes in self.CROSSWALK_FILENAMES.items():
             for to_code, file_path in to_codes.items():
-<<<<<<< HEAD
-                self._crosswalks[from_code][to_code] = \
-                    self._load_crosswalk_from_file(from_code,
-                                                   to_code,
-                                                   join("data", f"{census_year}", file_path)
-                                                   )
-=======
                 self._crosswalks[from_code][to_code] = self._load_crosswalk_from_file(
-                    from_code, to_code, join(f"data/{census_year}", file_path)
+                    from_code, to_code, join("data", f"{census_year}", file_path)
                 )
->>>>>>> a6ea0035
 
         for geo_type in self._geos:
             self._geo_sets[geo_type] = self._load_geo_values(geo_type)
 
-<<<<<<< HEAD
-    def _load_crosswalk_from_file(self, from_code, to_code, data_path):
-        stream = importlib_resources.files(__name__) / data_path
-=======
     def _load_crosswalk_from_file(
         self, from_code: str, to_code: str, data_path: str
     ) -> pd.DataFrame:
-        stream = pkg_resources.resource_stream(__name__, data_path)
->>>>>>> a6ea0035
+        stream = importlib_resources.files(__name__) / data_path
         dtype = {
             from_code: str,
             to_code: str,
