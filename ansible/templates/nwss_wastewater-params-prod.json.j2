--- conflicted
+++ resolved
@@ -8,10 +8,6 @@
     "wip_signal": true,
     "export_start_date": "2020-02-01",
     "static_file_dir": "./static",
-<<<<<<< HEAD
-    "token": "{{ nchs_mortality_token }}"
-=======
     "socrata_token": "{{ nwss_mortality_token }}"
->>>>>>> 2129f99c
   }
 }