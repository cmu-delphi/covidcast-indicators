#!/usr/bin/env Rscript

## Combine the codebook and one or more diffs into a single file showing and
## rationalizing changes between waves. The diffs can be annotated, containing a
## `notes` column with rationales for the changes, or the rationales from a
## previous changelog version can be used.
##
## Usage:
##
## Rscript generate-changelog.R UMD|CMU path/to/codebook path/to/diff/or/diff/directory path/to/output/changelog [path/to/old/changelog]"

suppressPackageStartupMessages({
  library(tidyverse)
  library(purrr)
  library(stringr)
  source("qsf-utils.R")
})


generate_changelog <- function(path_to_codebook,
                               path_to_diff,
                               path_to_changelog,
                               path_to_old_changelog,
                               survey_version,
                               rename_map_file="item_rename_map.csv") {
  # Get the codebook. Contains details about each question (text, answer
  # choices, display logic) by wave.
  codebook <- get_codebook(path_to_codebook)
  
  # Get the diffs + rationale. Contains info about which items changed between
  # waves, plus a description of what changed and why.
  qsf_diff <- get_diff(path_to_diff)
  
  if (!("notes" %in% names(qsf_diff))) {
    if (is.null(path_to_old_changelog)) {
      stop("rationales must be provided either in the diff or via an old version of the changelog")
    }
    qsf_diff$notes <- NA_character_
  }
  
  qsf_diff <- expand_out_matrix_subquestions(qsf_diff)
  
  # Rename items as necessary
  path_to_rename_map <- localize_static_filepath(rename_map_file, survey_version)
  qsf_diff <- qsf_diff %>%
    rowwise() %>% 
    mutate(
      variable_name = patch_item_names(variable_name, path_to_rename_map, new_wave)
    )
  
  result <- prepare_matrix_base_questions_for_join(qsf_diff, codebook)
  qsf_diff <- result$diff
  vars_not_in_codebook <- result$vars_not_in_codebook

  changelog <- make_changelog_from_codebook_and_diff(qsf_diff, codebook, vars_not_in_codebook)
  changelog <- add_rationales_from_old_changelog(changelog, path_to_old_changelog)
  check_missing_rationales(changelog)
  
  write_excel_csv(changelog, path_to_changelog, quote="needed")
}

# Read codebook from path. Drop fields we don't use in the changelog.
get_codebook <- function(path_to_codebook) {
  codebook <- read_csv(path_to_codebook, col_types = cols(
    .default = col_character(),
    wave = col_double()
  )) %>%
    rename(question_text = question, matrix_subquestion_text = matrix_subquestion) %>%
    select(
      -replaces, -description, -question_type,
      -response_option_randomization, -respondent_group
    )
  
  return(codebook)
}
  
# Try to load `path_to_diff`. Check if it is a single CSV or a directory
# containing a set of CSVs.
get_diff <- function(path_to_diff) {
  if (dir.exists(path_to_diff)) {
    # Load all CSVs from a directory
    csvs <- list.files(path_to_diff, pattern = "*.csv$", full.names = TRUE)
    qsf_diff <- list()
    for (csv in csvs) {
      qsf_diff[[csv]] <- read_csv(csv, col_types = cols(
        .default = col_character(),
        new_wave = col_double(),
        old_wave = col_double()
      ))
    }
    qsf_diff <- purrr::reduce(qsf_diff, rbind) %>%
      rename(variable_name = item) %>%
      select(-contains("qid"))
  } else if (file.exists(path_to_diff)) {
    # Load a single file
    qsf_diff <- read_csv(path_to_diff, col_types = cols(
      .default = col_character(),
      new_wave = col_double(),
      old_wave = col_double()
    )) %>%
      rename(variable_name = item) %>%
      select(-contains("qid"))
  } else {
    stop(path_to_diff, " is not a valid file or directory")
  }
  
  return(qsf_diff)
}

# Turn any item listed as an `impacted_subquestion` into its own observation.
# Other fields are set to be the same as the base question (e.g. the base
# question is E1 for matrix subquestion E1_1).
expand_out_matrix_subquestions <- function(qsf_diff) {
  # The diff only lists base name for matrix questions that changed. For
  # example, `variable_name` is "Z1" if any matrix subquestion ("Z1_1", "Z1_2",
  # etc) changed. The modified subquestions are listed in column
  # `impacted_subquestions`.
  #
  # Since the codebook lists matrix subquestions separately, we need to split up
  # the `impacted_subquestions` such that each subquestion is its own
  # observation. This will allow us to join the codebook onto the diff.
  nonmatrix_changes <- qsf_diff %>%
    filter(is.na(impacted_subquestions)) %>%
    select(-impacted_subquestions)
  # Separately process any obs with non-missing `impacted_subquestions.`
  matrix_changes <- qsf_diff %>%
    filter(!is.na(impacted_subquestions)) %>%
    # If multiple matrix subquestions changed, list each separately.
    rowwise() %>%
    mutate(new = list(	
      tibble(
        new_wave = new_wave,
        old_wave = old_wave,
        change_type = change_type,
        variable_name = str_split(impacted_subquestions, ", ") %>% unlist(),   
        notes = notes
      )
    )) %>% 
    select(new) %>% 
    unnest(new)
  
  # Combine matrix and non-matrix subquestions. Use rbind to warn if our columns
  # differ.
  qsf_diff <- rbind(nonmatrix_changes, matrix_changes) %>%
    arrange(new_wave, old_wave)

  return(qsf_diff)
}

# Matrix base questions (e.g. the base question is E1 for matrix subquestion
# E1_1) exist in diffs but not in the codebook. To be able to join them between
# the two dfs, create a variable name mapping specifically for use in the join
# operation.
#
# A matrix base question is mapped to the first associated subquestion instance
# for a particular wave. The first subquestion is used for convenience and
# reproducibility; subquestion-specific fields are set to `NA`.
prepare_matrix_base_questions_for_join <- function(qsf_diff, codebook) {
  # If variable_name from the qsf_diff is not also listed as a variable in
  # the codebook, try adding an underscore to the end and looking for a variable
  # in the codebook that starts with that string. The matrix_subquestion_text
  # field of the match should be populated, although we want to ignore it and
  # fill with NA instead.
  vars_not_in_codebook <- setdiff(
    qsf_diff %>% distinct(variable_name) %>% pull(),
    codebook %>% distinct(variable) %>% pull()
  )
  # Add an underscore to the unmatched variable names to create a regex pattern
  matrix_prefixes <- paste0(vars_not_in_codebook, "_")
  names(matrix_prefixes) <- vars_not_in_codebook
  
  # First matrix item match by wave and matrix base question.
  map_matrix_prefix_to_first_match <- codebook %>% 
    mutate(
<<<<<<< HEAD
      # Don't rename items that have been removed. Renaming is based on `new_wave`,
      # but removed items are nota ctually present in `new_wave`, just the `old_wave`.
      variable_name = patch_item_names(
        variable_name, path_to_rename_map, new_wave, change_type != "Item removed"
        )
    )
  
  # If variable_name from the annotated_diff is not also listed as a variable in
  # the codebook, try adding an underscore to the end and looking for a variable
  # in the codebook that starts with that string. The matrix_subquestion_text
  # field of the match should be populated, although we want to ignore it and
  # fill with NA instead.
  vars_not_in_codebook <- setdiff(
    annotated_diff %>% distinct(variable_name) %>% pull(),
    codebook %>% distinct(variable) %>% pull()
  )
  # Add an underscore to the unmatched variable names to create a regex pattern
  matrix_prefixes <- paste0(vars_not_in_codebook, "_")
  names(matrix_prefixes) <- vars_not_in_codebook
  
  # First matrix item match by wave and matrix base question.
  map_matrix_prefix_to_first_match <- codebook %>% 
    mutate(
      join_variable = case_when(
        # Create the basename for matrix items.
        grepl("_", variable) ~ strsplit(variable, "_") %>% purrr::map_chr(~ .x[1]) %>% paste0("_"),
        TRUE ~ variable
      )
    ) %>%
    filter(join_variable %in% matrix_prefixes) %>%
    group_by(wave, join_variable) %>%
    slice_head() %>%
    select(wave, variable, join_variable)
  
  # Add the regex patterns onto the diff.
  annotated_diff <- annotated_diff %>%
    mutate(
      join_variable = case_when(
        variable_name %in% vars_not_in_codebook ~ matrix_prefixes[variable_name],
        TRUE ~ variable_name
      )
    ) %>%
    left_join(
      map_matrix_prefix_to_first_match %>% rename_with(function(column_names) {
        paste("new", column_names, sep = "_")
      }),
      by=c("new_wave" = "new_wave", "join_variable"="new_join_variable")
    ) %>%
    left_join(
      map_matrix_prefix_to_first_match %>% rename_with(function(column_names) {
        paste("old", column_names, sep = "_")
      }),
      by=c("old_wave" = "old_wave", "join_variable"="old_join_variable")
    ) %>%
    rename(
      join_variable_new_wave = new_variable,
      join_variable_old_wave = old_variable
    ) %>% 
    mutate(
      join_variable_new_wave = coalesce(join_variable_new_wave, variable_name),
      join_variable_old_wave = coalesce(join_variable_old_wave, variable_name)
    ) %>%
    select(-join_variable)

  # Create changelog by joining codebook onto annotated diff.
  changelog <- annotated_diff %>%
=======
      join_variable = case_when(
        # Create the basename for matrix items.
        grepl("_", variable) ~ strsplit(variable, "_") %>% purrr::map_chr(~ .x[1]) %>% paste0("_"),
        TRUE ~ variable
      )
    ) %>%
    filter(join_variable %in% matrix_prefixes) %>%
    group_by(wave, join_variable) %>%
    slice_head() %>%
    select(wave, variable, join_variable)
  
  # Add the regex patterns onto the diff.
  qsf_diff <- qsf_diff %>%
    mutate(
      join_variable = case_when(
        variable_name %in% vars_not_in_codebook ~ matrix_prefixes[variable_name],
        TRUE ~ variable_name
      )
    ) %>%
    left_join(
      map_matrix_prefix_to_first_match %>% rename_with(function(column_names) {
        paste("new", column_names, sep = "_")
      }),
      by=c("new_wave" = "new_wave", "join_variable"="new_join_variable")
    ) %>%
    left_join(
      map_matrix_prefix_to_first_match %>% rename_with(function(column_names) {
        paste("old", column_names, sep = "_")
      }),
      by=c("old_wave" = "old_wave", "join_variable"="old_join_variable")
    ) %>%
    rename(
      join_variable_new_wave = new_variable,
      join_variable_old_wave = old_variable
    ) %>% 
    mutate(
      join_variable_new_wave = coalesce(join_variable_new_wave, variable_name),
      join_variable_old_wave = coalesce(join_variable_old_wave, variable_name)
    ) %>%
    select(-join_variable)
  
  return(list("diff" = qsf_diff, "vars_not_in_codebook" = vars_not_in_codebook))
}

# Join codebook onto diff and modify columns to make the changelog.
make_changelog_from_codebook_and_diff <- function(qsf_diff, codebook, vars_not_in_codebook) {
  # Create changelog by joining codebook onto annotated diff.
  changelog <- qsf_diff %>%
>>>>>>> 7838916a
    # Add info about new version of question
    left_join(
      codebook %>% rename_with(function(column_names) {
        paste("new", column_names, sep = "_")
      }),
      by=c("new_wave" = "new_wave", "join_variable_new_wave" = "new_variable")
    ) %>%
    # Add info about previous version of question
    left_join(
      codebook %>% rename_with(function(column_names) {
        paste("old", column_names, sep = "_")
      }),
      by=c("old_wave" = "old_wave", "join_variable_old_wave" = "old_variable")
    ) %>%
    select(
      new_wave,
      old_wave,
      variable_name,
      change_type,
      new_question_text,
      new_matrix_subquestion_text,
      new_response_options,
      new_display_logic,
      old_question_text,
      old_matrix_subquestion_text,
      old_response_options,
      old_display_logic,
      notes
    ) %>%
    # If item is a matrix question where something other than the matrix
    # subquestions changed between waves, drop matrix_subquestion_text fields,
    # which are relevant for only a single subquestion.
    mutate(
      new_matrix_subquestion_text = case_when(
        variable_name %in% vars_not_in_codebook ~ NA_character_,
        TRUE ~ new_matrix_subquestion_text
      ),
      old_matrix_subquestion_text = case_when(
        variable_name %in% vars_not_in_codebook ~ NA_character_,
        TRUE ~ old_matrix_subquestion_text
      )
    )
  
<<<<<<< HEAD
  write_excel_csv(changelog, path_to_changelog, quote="needed")
=======
  return(changelog)
}

# Add old rationales, if available, to new changelog
add_rationales_from_old_changelog <- function(changelog, path_to_old_changelog) {
  # If path_to_old_changelog is provided, prefer it over existing notes column.
  if (!is.null(path_to_old_changelog)) {
    old_changelog <- read_csv(path_to_old_changelog, col_types = cols(
      .default = col_character(),
      new_wave = col_double(),
      old_wave = col_double()
    )) %>% 
      select(new_wave, old_wave, variable_name, change_type, notes)
    changelog <- changelog %>%
      select(-notes) %>%
      left_join(old_changelog, by=c("new_wave", "old_wave", "variable_name", "change_type"))
  }
  
  return(changelog)
>>>>>>> 7838916a
}

check_missing_rationales <- function(changelog) {
  if (any(is.na(changelog$notes))) {
    vars_missing_rationales <- changelog %>%
      filter(is.na(notes) | notes == "") %>%
      pull(variable_name)
    waves <- changelog %>%
      filter(is.na(notes) | notes == "") %>%
      pull(new_wave)
    change_types <- changelog %>%
      filter(is.na(notes) | notes == "") %>%
      pull(change_type)
    warning(
      "variables ", paste0(vars_missing_rationales, " (new_wave ", waves, ", ", change_types, ")", collapse = ", "),
      " are missing rationales"
    )
  }
  
  return(NULL)
}

args <- commandArgs(TRUE)

if (!(length(args) %in% c(4, 5))) {
  stop("Usage: Rscript generate-changelog.R UMD|CMU path/to/codebook path/to/diff/directory path/to/output/changelog [path/to/old/changelog]")
}

survey_version <- args[1]
path_to_codebook <- args[2]
path_to_diff <- args[3]
path_to_changelog <- args[4]

if (length(args) == 5) {
  path_to_old_changelog <- args[5]
} else {
  path_to_old_changelog <- NULL
}

invisible(generate_changelog(path_to_codebook, path_to_diff, path_to_changelog, path_to_old_changelog, survey_version))<|MERGE_RESOLUTION|>--- conflicted
+++ resolved
@@ -26,28 +26,32 @@
   # Get the codebook. Contains details about each question (text, answer
   # choices, display logic) by wave.
   codebook <- get_codebook(path_to_codebook)
-  
+
   # Get the diffs + rationale. Contains info about which items changed between
   # waves, plus a description of what changed and why.
   qsf_diff <- get_diff(path_to_diff)
-  
+
   if (!("notes" %in% names(qsf_diff))) {
     if (is.null(path_to_old_changelog)) {
       stop("rationales must be provided either in the diff or via an old version of the changelog")
     }
     qsf_diff$notes <- NA_character_
   }
-  
+
   qsf_diff <- expand_out_matrix_subquestions(qsf_diff)
-  
+
   # Rename items as necessary
   path_to_rename_map <- localize_static_filepath(rename_map_file, survey_version)
   qsf_diff <- qsf_diff %>%
-    rowwise() %>% 
-    mutate(
-      variable_name = patch_item_names(variable_name, path_to_rename_map, new_wave)
+    rowwise() %>%
+    mutate(
+      # Don't rename items that have been removed. Renaming is based on `new_wave`,
+      # but removed items are nota ctually present in `new_wave`, just the `old_wave`.
+      variable_name = patch_item_names(
+        variable_name, path_to_rename_map, new_wave, change_type != "Item removed"
+        )
     )
-  
+
   result <- prepare_matrix_base_questions_for_join(qsf_diff, codebook)
   qsf_diff <- result$diff
   vars_not_in_codebook <- result$vars_not_in_codebook
@@ -55,7 +59,7 @@
   changelog <- make_changelog_from_codebook_and_diff(qsf_diff, codebook, vars_not_in_codebook)
   changelog <- add_rationales_from_old_changelog(changelog, path_to_old_changelog)
   check_missing_rationales(changelog)
-  
+
   write_excel_csv(changelog, path_to_changelog, quote="needed")
 }
 
@@ -73,7 +77,7 @@
   
   return(codebook)
 }
-  
+
 # Try to load `path_to_diff`. Check if it is a single CSV or a directory
 # containing a set of CSVs.
 get_diff <- function(path_to_diff) {
@@ -172,30 +176,6 @@
   # First matrix item match by wave and matrix base question.
   map_matrix_prefix_to_first_match <- codebook %>% 
     mutate(
-<<<<<<< HEAD
-      # Don't rename items that have been removed. Renaming is based on `new_wave`,
-      # but removed items are nota ctually present in `new_wave`, just the `old_wave`.
-      variable_name = patch_item_names(
-        variable_name, path_to_rename_map, new_wave, change_type != "Item removed"
-        )
-    )
-  
-  # If variable_name from the annotated_diff is not also listed as a variable in
-  # the codebook, try adding an underscore to the end and looking for a variable
-  # in the codebook that starts with that string. The matrix_subquestion_text
-  # field of the match should be populated, although we want to ignore it and
-  # fill with NA instead.
-  vars_not_in_codebook <- setdiff(
-    annotated_diff %>% distinct(variable_name) %>% pull(),
-    codebook %>% distinct(variable) %>% pull()
-  )
-  # Add an underscore to the unmatched variable names to create a regex pattern
-  matrix_prefixes <- paste0(vars_not_in_codebook, "_")
-  names(matrix_prefixes) <- vars_not_in_codebook
-  
-  # First matrix item match by wave and matrix base question.
-  map_matrix_prefix_to_first_match <- codebook %>% 
-    mutate(
       join_variable = case_when(
         # Create the basename for matrix items.
         grepl("_", variable) ~ strsplit(variable, "_") %>% purrr::map_chr(~ .x[1]) %>% paste0("_"),
@@ -208,7 +188,7 @@
     select(wave, variable, join_variable)
   
   # Add the regex patterns onto the diff.
-  annotated_diff <- annotated_diff %>%
+  qsf_diff <- qsf_diff %>%
     mutate(
       join_variable = case_when(
         variable_name %in% vars_not_in_codebook ~ matrix_prefixes[variable_name],
@@ -237,50 +217,6 @@
     ) %>%
     select(-join_variable)
 
-  # Create changelog by joining codebook onto annotated diff.
-  changelog <- annotated_diff %>%
-=======
-      join_variable = case_when(
-        # Create the basename for matrix items.
-        grepl("_", variable) ~ strsplit(variable, "_") %>% purrr::map_chr(~ .x[1]) %>% paste0("_"),
-        TRUE ~ variable
-      )
-    ) %>%
-    filter(join_variable %in% matrix_prefixes) %>%
-    group_by(wave, join_variable) %>%
-    slice_head() %>%
-    select(wave, variable, join_variable)
-  
-  # Add the regex patterns onto the diff.
-  qsf_diff <- qsf_diff %>%
-    mutate(
-      join_variable = case_when(
-        variable_name %in% vars_not_in_codebook ~ matrix_prefixes[variable_name],
-        TRUE ~ variable_name
-      )
-    ) %>%
-    left_join(
-      map_matrix_prefix_to_first_match %>% rename_with(function(column_names) {
-        paste("new", column_names, sep = "_")
-      }),
-      by=c("new_wave" = "new_wave", "join_variable"="new_join_variable")
-    ) %>%
-    left_join(
-      map_matrix_prefix_to_first_match %>% rename_with(function(column_names) {
-        paste("old", column_names, sep = "_")
-      }),
-      by=c("old_wave" = "old_wave", "join_variable"="old_join_variable")
-    ) %>%
-    rename(
-      join_variable_new_wave = new_variable,
-      join_variable_old_wave = old_variable
-    ) %>% 
-    mutate(
-      join_variable_new_wave = coalesce(join_variable_new_wave, variable_name),
-      join_variable_old_wave = coalesce(join_variable_old_wave, variable_name)
-    ) %>%
-    select(-join_variable)
-  
   return(list("diff" = qsf_diff, "vars_not_in_codebook" = vars_not_in_codebook))
 }
 
@@ -288,7 +224,6 @@
 make_changelog_from_codebook_and_diff <- function(qsf_diff, codebook, vars_not_in_codebook) {
   # Create changelog by joining codebook onto annotated diff.
   changelog <- qsf_diff %>%
->>>>>>> 7838916a
     # Add info about new version of question
     left_join(
       codebook %>% rename_with(function(column_names) {
@@ -332,9 +267,6 @@
       )
     )
   
-<<<<<<< HEAD
-  write_excel_csv(changelog, path_to_changelog, quote="needed")
-=======
   return(changelog)
 }
 
@@ -346,15 +278,14 @@
       .default = col_character(),
       new_wave = col_double(),
       old_wave = col_double()
-    )) %>% 
+    )) %>%
       select(new_wave, old_wave, variable_name, change_type, notes)
     changelog <- changelog %>%
       select(-notes) %>%
       left_join(old_changelog, by=c("new_wave", "old_wave", "variable_name", "change_type"))
   }
-  
+
   return(changelog)
->>>>>>> 7838916a
 }
 
 check_missing_rationales <- function(changelog) {
@@ -373,7 +304,7 @@
       " are missing rationales"
     )
   }
-  
+
   return(NULL)
 }
 
