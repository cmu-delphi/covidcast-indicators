--- conflicted
+++ resolved
@@ -38,10 +38,7 @@
     start_date: Optional[datetime] = None,
     end_date: Optional[datetime] = None,
     remove_null_samples: Optional[bool] = False,
-<<<<<<< HEAD
-=======
     write_empty_days: Optional[bool] = False,
->>>>>>> 19e8be40
     logger: Optional[logging.Logger] = None
 ):
     """Export data in the format expected by the Delphi API.
@@ -66,12 +63,9 @@
         Latest date to export or None if no maximum date restrictions should be applied.
     remove_null_samples: Optional[bool]
         Whether to remove entries whose sample sizes are null.
-<<<<<<< HEAD
-=======
     write_empty_days: Optional[bool]
         If true, every day in between start_date and end_date will have a CSV file written
         even if there is no data for the day. If false, only the days present are written.
->>>>>>> 19e8be40
     logger: Optional[logging.Logger]
         Pass a logger object here to log information about contradictory missing codes.
 
