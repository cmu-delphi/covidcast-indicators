#' Load all response datasets in a local directory
#'
#' Note that if some columns are not present in all files -- for example, if
#' survey questions changed and so newer data files have different columns --
#' the resulting data frame will contain all columns, with NAs in rows where
#' that column was not present.
#'
#' @param params a named listed containing a value named "input", a vector of
#'   paths to load by the function, and "input_dir", the directory where the
#'   input files are found
#' @param contingency_run boolean indicating if currently running contingency
#'   code
#' @return A data frame of all loaded data files concatenated into one data
#'   frame
#'
#' @importFrom dplyr bind_rows
#' @importFrom parallel mclapply
#' @export
load_responses_all <- function(params, contingency_run = FALSE) {
  msg_plain(paste0("Loading ", length(params$input), " CSVs"))
  
  map_fn <- if (params$parallel) { mclapply } else { lapply }
  input_data <- map_fn(seq_along(params$input), function(i) {
    load_response_one(params$input[i], params, contingency_run)
  })
  
  msg_plain(paste0("Finished loading CSVs"))
  input_data <- bind_rows(input_data)
  msg_plain(paste0("Finished combining CSVs"))
  return(input_data)
}

#' Load a single set of responses
#'
#' @param input_filename  filename of the input CSV file
#' @param params          a named list containing a value named "input_dir", the directory
#'                        where the input file are found
#' @param contingency_run boolean indicating if currently running contingency
#'   code
#'
#' @importFrom stringi stri_split stri_extract stri_replace_all stri_replace
#' @importFrom readr read_lines cols locale col_character col_integer
#' @importFrom dplyr arrange desc case_when mutate if_else
#' @importFrom lubridate force_tz with_tz
#' @importFrom rlang .data
#' @export
load_response_one <- function(input_filename, params, contingency_run) {
  msg_plain(paste0("Reading ", input_filename))
  # read the input data; need to deal with column names manually because of header
  full_path <- file.path(params$input_dir, input_filename)

  # Qualtrics provides a row of JSON-encoded metadata entries. Extract the
  # timezone entry.
  meta_data <- read_csv(full_path, skip = 2L, n_max = 1L, col_names = FALSE)$X1
  tz_from <- stri_extract(meta_data, regex = "[a-zA-Z_]+/[a-zA-Z_]+")

  col_names <- stri_split(read_lines(full_path, n_max = 1L), fixed = ",")[[1]]
  col_names <- stri_replace_all(col_names, "", fixed = "\"")
  
  ## The CSVs have some columns with column-separated fields showing which of
  ## multiple options a user selected; readr would interpret these as thousand
  ## separators by default, so we tell it that no thousands separators are used.
  ## Sometimes readr gets confused and records the "Other" columns (*_TEXT) as
  ## logicals or multiple-choice columns as numeric, so we tell it that those
  ## are always character data.
  input_data <- read_csv(full_path, skip = 3L, col_names = col_names,
                         col_types = cols(
                           A2 = col_character(),
                           A3 = col_character(),
                           B2 = col_character(),
                           B2_14_TEXT = col_character(),
                           B2c = col_character(),
                           B2c_14_TEXT = col_character(),
                           B7 = col_character(),
                           B10b = col_character(),
                           B12a = col_character(),
                           C1 = col_character(),
                           C13 = col_character(),
                           C13a = col_character(),
                           C13b = col_character(),
                           C13c = col_character(),
                           D1_4_TEXT = col_character(),
                           D1b = col_integer(),
                           D7 = col_character(),
                           D11 = col_integer(),
                           E3 = col_character(),
                           Q_TerminateFlag = col_character(),
                           V1 = col_integer(),
                           V2 = col_integer(),
                           V2a = col_integer(),
                           V3 = col_integer(),
                           V4_1 = col_integer(),
                           V4_2 = col_integer(),
                           V4_3 = col_integer(),
                           V4_4 = col_integer(),
                           V4_5 = col_integer(),
                           V4a_1 = col_integer(),
                           V4a_2 = col_integer(),
                           V4a_3 = col_integer(),
                           V4a_4 = col_integer(),
                           V4a_5 = col_integer(),
                           V5a = col_character(),
                           V5b = col_character(),
                           V5c = col_character(),
                           V5d = col_character(),
                           V6 = col_character(),
                           V9 = col_integer(),
                           V11 = col_integer(),
                           V12 = col_integer(),
                           V13 = col_integer(),
                           V14_1 = col_character(),
                           V14_2 = col_character(),
                           V15a = col_character(),
                           V15b = col_character(),
                           Q65 = col_integer(),
                           Q66 = col_integer(),
                           Q67 = col_integer(),
                           Q68 = col_integer(),
                           Q69 = col_integer(),
                           Q70 = col_integer(),
                           Q71 = col_integer(),
                           Q72 = col_integer(),
                           Q73 = col_integer(),
                           Q74 = col_integer(),
                           Q75 = col_integer(),
                           Q76 = col_integer(),
                           Q77 = col_integer(),
                           Q78 = col_integer(),
                           Q79 = col_integer(),
                           Q80 = col_integer(),
                           I5 = col_character(),
                           I7 = col_character(),
<<<<<<< HEAD
                           V1alt = col_character(),
                           V15c = col_character(),
                           P6 = col_character()
=======
                           E2_1 = col_integer(),
                           E2_2 = col_integer()
>>>>>>> b5825a8a
                         ),
                         locale = locale(grouping_mark = ""))
  if (nrow(input_data) == 0) {
    return(tibble())
  }
  
  input_data <- arrange(input_data, desc(.data$StartDate))
  if (!("SurveyID" %in% names(input_data))) {
    # The first wave files didn't actually record their survey id
    input_data$SurveyID <- "SV_8zYl1sFN6fAFIxv"
  }

  # Occasionally we get single responses with no SurveyID, which prevents us
  # from knowing their wave. Discard.
  input_data <- filter(input_data, !is.na(.data$SurveyID))

  # Convert A2 to integer, keeping only responses that are integers or have a
  # single value-less decimal place ("xx.0")
  input_data <- mutate(input_data,
                       A2 = if_else(grepl("^[0-9]+[.]?0?$", .data$A2),
                                    as.integer(.data$A2),
                                    NA_integer_))

  input_data$wave <- surveyID_to_wave(input_data$SurveyID)
  input_data$zip5 <- input_data$A3
  
  wave <- unique(input_data$wave)
  assert(length(wave) == 1, "can only code one wave at a time")
  
  input_data <- module_assignment(input_data, wave)
  input_data <- experimental_arm_assignment(input_data, wave)
  
  input_data <- bodge_v4_translation(input_data, wave)
  input_data <- bodge_C6_C8(input_data, wave)
  input_data <- bodge_B13(input_data, wave)

  input_data <- code_symptoms(input_data, wave)
  input_data <- code_hh_size(input_data, wave)
  input_data <- code_mental_health(input_data, wave)
  input_data <- code_mask_contact(input_data, wave)
  input_data <- code_testing(input_data, wave)
  input_data <- code_activities(input_data, wave)
  input_data <- code_vaccines(input_data, wave)
  input_data <- code_schooling(input_data, wave)
  input_data <- code_beliefs(input_data, wave)
  input_data <- code_news_and_info(input_data, wave)
  
  if (!is.null(params$produce_individual_raceeth) && params$produce_individual_raceeth) {
    input_data <- code_race_ethnicity(input_data, wave)
  }

  # create testing variables

  # When a token begins with a hyphen, Qualtrics CSVs contain a lone single
  # quote in front, for some mysterious reason. Strip these from the token,
  # since they are erroneous and won't match with CIDs in weights files.
  input_data$token <- stri_replace(input_data$token, "-", regex = "^'-")

  # clean date time data, forcing to be in the "America/Los_Angeles" timezone
  input_data$start_dt <- force_tz(input_data$StartDate, tz_from)
  input_data$start_dt <- with_tz(input_data$start_dt, tz_to)
  input_data$date <- format(input_data$start_dt, "%Y-%m-%d", tz = tz_to)
  input_data$end_dt <- force_tz(input_data$EndDate, tz_from)
  input_data$end_dt <- with_tz(input_data$end_dt, tz_to)

  # clean the ZIP data
  input_data$zip5 <- stri_replace_all(input_data$zip5, "", regex = " *")
  input_data$zip5 <- stri_replace(input_data$zip5, "", regex ="-.*")

  # some people enter 9-digit ZIPs, which could make them easily identifiable in
  # the individual output files. rather than truncating to 5 digits -- which may
  # turn nonsense entered by some respondents into a valid ZIP5 -- we simply
  # replace these ZIPs with NA.
  input_data$zip5 <- ifelse(nchar(input_data$zip5) > 5, NA_character_,
                            input_data$zip5)
  
  if (contingency_run) {
    ## Create additional fields for aggregations.
    # Demographic grouping variables
    input_data <- code_gender(input_data, wave)
    input_data <- code_age(input_data, wave)
    input_data <- code_race_ethnicity(input_data, wave)
    input_data <- code_occupation(input_data, wave)
    input_data <- code_education(input_data, wave)
    
    # Indicators
    input_data <- code_addl_vaccines(input_data, wave)
    input_data <- code_attempt_vaccine(input_data, wave)
    input_data <- code_addl_symptoms(input_data, wave)
    input_data <- code_health(input_data, wave)
    input_data <- code_trust(input_data, wave)
    input_data <- code_vaccine_barriers(input_data, wave)
    input_data <- code_behaviors(input_data, wave)
    input_data <- code_addl_activities(input_data, wave)
  }

  return(input_data)
}

#' Filter responses for privacy and validity
#'
#' @param input_data data frame containing response data
#' @param params named list containing values "static_dir", "start_time", and
#'   "end_time"
#'
#' @importFrom dplyr anti_join filter
#' @importFrom rlang .data
#' @export
filter_responses <- function(input_data, params) {
  msg_plain(paste0("Filtering data..."))
  input_data <- arrange(input_data, .data$StartDate)
  
  ## Remove invalid, duplicated, and out-of-range observations.
  # Take only the first instance of each token.
  # Take the right dates. We don't filter the start date because the aggregate
  # and individual data pipelines handle that themselves (aggregate in
  # particular needs data well before start_date)
  input_data <- filter(input_data, 
                       .data$token != "", 
                       !duplicated(.data$token), 
                       .data$S1 == 1, 
                       .data$DistributionChannel != "preview",
                       as.Date(.data$date) <= params$end_date
  )
  
  return(input_data)
}

#' Merge new data with archived data
#'
#' See the README for details on how the archive works and why it is necessary
#' to use the archive to check submitted tokens.
#'
#' @param input_data data frame containing the new response data
#' @param archive archive data read by `load_archive()`
#'
#' @return single data frame containing the merged data to be used for analysis
#' @importFrom dplyr bind_rows
#' @export
merge_responses <- function(input_data, archive) {
  msg_plain(paste0("Merging new and archived data..."))
  # First, merge the new data with the archived data, taking the first start
  # date for any given token. This allows for backfill. Note that the order
  # matters: since arrange() uses order(), which is a stable sort, ties will
  # result in the input data being used in preference over the archive data.
  # This means that if we run the pipeline, then change the input CSV, running
  # again will used the changed data instead of the archived data.
  data <- bind_rows(input_data, archive$input_data)
  msg_plain(paste0("Sorting by start date"))
  data <- arrange(data, .data$StartDate)

  msg_plain(paste0("Removing duplicated tokens"))
  data <- data[!duplicated(data$token), ]

  # Next, filter out responses with tokens that were seen before in responses
  # started before even the responses in `data`. These are responses submitted
  # recently with tokens that were initially used long ago, before the data
  # contained in `archive$input_data`.
  msg_plain(paste0("Join on seen tokens from archive"))
  if (!is.null(archive$seen_tokens)) {
    data <- left_join(data, archive$seen_tokens,
                      by = "token", suffix = c("", ".seen"))
    data <- data[is.na(data$start_dt.seen) | data$start_dt <= data$start_dt.seen, ]
  }

  msg_plain(paste0("Finished merging new and archived data"))
  return(data)
}

#' Create variables needed for aggregation
#'
#' @param input_data   the input data frame of (filtered) responses
#'
#' @export
create_data_for_aggregation <- function(input_data)
{
  msg_plain(paste0("Creating data for aggregations..."))
  df <- input_data
  df$weight_unif <- 1.0
  df$day <- as.Date(df$date)

  msg_plain(paste0("Creating variables for CLI and ILI signals"))
  # create variables for cli and ili signals
  hh_cols <- c("hh_fever", "hh_sore_throat", "hh_cough", "hh_short_breath", "hh_diff_breath")
  df$cnt_symptoms <- apply(df[,hh_cols], 1, sum, na.rm = TRUE)
  df$hh_number_sick[df$cnt_symptoms <= 0] <- 0
  df$is_cli <- df$hh_fever & (
    df$hh_cough | df$hh_short_breath | df$hh_diff_breath
  )
  df$is_cli[is.na(df$is_cli)] <- FALSE
  df$is_ili <- df$hh_fever & (df$hh_sore_throat | df$hh_cough)
  df$is_ili[is.na(df$is_ili)] <- FALSE
  df$hh_p_cli <- 100 * df$is_cli * df$hh_number_sick / df$hh_number_total
  df$hh_p_ili <- 100 * df$is_ili * df$hh_number_sick / df$hh_number_total

  ### Create variables for community survey.
  ## Question A4: how many people you know in the local community (not your
  ## household) with CLI
  msg_plain(paste0("Creating variables for community signals"))
  df$community_yes <- as.numeric(as.numeric(df$A4) > 0)

  ## Whether you know someone in your local community *or* household who is
  ## sick.
  df$hh_community_yes <- as.numeric(as.numeric(df$A4) + df$hh_number_sick > 0)

  msg_plain(paste0("Finished creating data for aggregations..."))
  return(df)
}

#' Filter data that is appropriate for aggregation
#'
#' @param df data frame of responses
#' @param params list containing `static_dir`, indicating where to find ZIP data
#'   files, and `start_date`, indicating the first day for which estimates
#'   should be produced
#' @param lead_days Integer specifying how many days of data *before*
#'   `start_date` should be included in the data frame for aggregation. For
#'   example, if we expect up to four days of survey backfill and seven days of
#'   smoothing, we'd want to include at least 11 days of data before
#'   `start_date`, so estimates on `start_date` are based on the correct data.
#'
#' @importFrom dplyr filter
#' @export
filter_data_for_aggregation <- function(df, params, lead_days = 12L)
{
  msg_plain(paste0("Filtering data for aggregations..."))
  # Exclude responses with bad zips
  known_zips <- produce_zip_metadata(params$static_dir)
  df <- filter(df, 
               .data$zip5 %in% known_zips$zip5,
               !is.na(.data$hh_number_sick) & !is.na(.data$hh_number_total),
               dplyr::between(.data$hh_number_sick, 0L, 30L),
               dplyr::between(.data$hh_number_total, 1L, 30L),
               .data$hh_number_sick <= .data$hh_number_total,
               .data$day >= (as.Date(params$start_date) - lead_days),
               .data$wave != 12.5 # Ignore experimental Wave 12 data
  )

  msg_plain(paste0("Finished filtering data for aggregations"))
  return(df)
}

#' Fix translation error in Wave 6.
#'
#' In Wave 6's first deployment, some of the translations swapped the order of
#' responses in V4, so these responses can't be interpreted correctly. Rather
#' than recoding them, we simply delete non-English translations of V4.
#'
#' The updated deployment replaces V4 with V4a with correct translations. We
#' delete non-English V4 responses, then use V4a in place of V4 when present.
#' @param input_data data frame of responses, before subsetting to select
#'   variables
#' @param wave integer indicating survey version
#' 
#' @return corrected data frame, where V4 is the authoritative column
#' @importFrom dplyr case_when
bodge_v4_translation <- function(input_data, wave) {
  if (!("V4_1" %in% names(input_data)) &&
        !("V4a_1" %in% names(input_data))) {
    # Data unaffected; skip.
    return(input_data)
  }

  affected <- c("V4_1", "V4_2", "V4_3", "V4_4", "V4_5")
  corrected <- c("V4a_1", "V4a_2", "V4a_3", "V4a_4", "V4a_5")

  if (any(affected %in% names(input_data))) {
    # This wave is affected by the problem. Step 1: For any non-English results,
    # null out V4 responses. There are NAs because of filtering earlier in the
    # pipeline that incorrectly handles NA, so also remove these.
    non_english <- is.na(input_data$UserLanguage) | input_data$UserLanguage != "EN"
    for (col in affected) {
      input_data[non_english, col] <- NA
    }
  } else {
    # This wave does not have V4, only V4a. We will move V4a's responses into V4
    # below, so users do not need to know about our goof. Ensure the columns
    # exist so the later code can move data into them.
    for (col in affected) {
      input_data[[col]] <- NA
    }
  }

  # Step 2: If this data does not have V4a, stop.
  if (!("V4a_1" %in% names(input_data))) {
    return(input_data)
  }

  # Step 3: Wherever there are values in the new columns, move them to the old
  # columns.
  for (ii in seq_along(affected)) {
    bad <- affected[ii]
    good <- corrected[ii]

    input_data[[bad]] <- ifelse(
      !is.na(input_data[[good]]),
      input_data[[good]],
      input_data[[bad]]
    )
  }

  return(input_data)
}

#' Fix column names in Wave 10.
#'
#' In Wave 10's deployment, the meaning of items C6 and C8 changed (from "In the
#' past 5 days, have you traveled outside of your state?" and "In the past 5
#' days, how often have you... felt depressed?", etc, to "In the past 7
#' days..."), but the names were not changed. The names are changed in later
#' waves.
#'
#' We rename C6 and C8_\* to C6a and C8a_\*, respectively, to match the existing
#' naming scheme.
#' @param input_data data frame of responses, before subsetting to select
#'   variables
#' @param wave integer indicating survey version
#'   
#' @return corrected data frame
#' @importFrom dplyr rename
bodge_C6_C8 <- function(input_data, wave) {
  if ( wave != 10 ) {
    # Data unaffected; skip.
    return(input_data)
  }
  
  input_data <- rename(input_data,
                       C6a = .data$C6,
                       C8a_1 = .data$C8_1,
                       C8a_2 = .data$C8_2,
                       C8a_3 = .data$C8_3
  )

  return(input_data)
}

#' Fix B13 name in Wave 11.
#' 
#' @param input_data data frame of responses, before subsetting to select
#'   variables
#' @param wave integer indicating survey version
#'   
#' @return corrected data frame
#' @importFrom dplyr rename
bodge_B13 <- function(input_data, wave) {
  if ( "B13 " %in% names(input_data) ) {
    input_data <- rename(input_data, B13 = "B13 ")
  }
  return(input_data)
}

#' Process module assignment column.
#' 
#' Rename `module` and recode to A/B/`NA`. Note: module assignment column name
#' may change with survey version.
#' 
#' @param input_data data frame of responses, before subsetting to select
#'   variables
#' @param wave integer indicating survey version
#' 
#' @return data frame with new `module` column
#' @importFrom dplyr case_when
module_assignment <- function(input_data, wave) {
  if ( "FL_23_DO" %in% names(input_data) ) {
    input_data$module <- case_when(
      input_data$FL_23_DO == "ModuleA" ~ "A",
      input_data$FL_23_DO == "ModuleB" ~ "B",
      TRUE ~ NA_character_
    )
  }
  
  return(input_data)
}

#' Label arms of experimental Wave 12.
#' 
#' @param input_data data frame of responses, before subsetting to select
#'   variables
#' @param wave integer indicating survey version
#' 
#' @return data frame with new `module` column
#' @importFrom dplyr case_when
experimental_arm_assignment <- function(input_data, wave) {
  if (wave == 12.5) {
    assert( "random_number_exp" %in% names(input_data) )
    input_data$w12_treatment <- case_when(
      input_data$random_number_exp >= 0.6666 ~ 1, # demographics placed after symptom items
      input_data$random_number_exp >= 0.3333 ~ 2, # demographics placed after vaccine items
      input_data$random_number_exp < 0.3333 ~ 3, # alternative wording to V1
      TRUE ~ NA_real_
    )
  }
  
  return(input_data)
}

#' Create dataset for sharing with research partners
#'
#' Different survey waves may have different sets of questions. Here we report
#' all questions across any wave, along with a wave identifier so analysts know
#' which wave a user took.
#'
#' @param input_data data frame of responses
#' @param county_crosswalk crosswalk mapping ZIP5 to counties
#' @param params list containing `produce_individual_raceeth`, indicating
#'   whether or not to issue microdata with race-ethnicity field
#' @importFrom stringi stri_trim stri_replace_all
#' @importFrom dplyr left_join group_by filter ungroup select rename
#'
#' @export
create_complete_responses <- function(input_data, county_crosswalk, params)
{
  cols_to_report <- c(
    "start_dt", "end_dt", "date",
    "A1_1", "A1_2", "A1_3", "A1_4", "A1_5", "A2",
    "A2b", "A5_1", "A5_2", "A5_3", # A5 added in Wave 4
    "A3", "A3b", "A4",
    "B2", "B2_14_TEXT", "B2b", "B2c", "B2c_14_TEXT", "B3", "B4", "B5", "B6", "B7",
    "B8", "B10", "B10a", "B10b", "B12", "B12a", "B11", # added in Wave 4
    "C1", "C2", "C3", "C4", "C5", "C6", "C7", "C8_1", "C8_2", "C8_3", "C9", "C10_1_1", "C10_2_1",
    "C10_3_1", "C10_4_1", "C11", "C12",
    "C13", "C13a", "C14", "C15", # C13, C13a, C14, C15 added in Wave 4
    "D1", "D1_4_TEXT", "D1b", "D2", "D3", "D4", "D5",
    "D8", "D9", # D6-9 added in Wave 4; D6 & D7 withheld pending privacy procedures
    "Q36", "Q40",
    "Q64", "Q65", "Q66", "Q67", "Q68", "Q69", "Q70", "Q71", "Q72", "Q73", "Q74", "Q75",
    "Q76", "Q77", "Q78", "Q79", "Q80", # Q64-Q90 added in Wave 4
    "D10", # added in Wave 4
    "C16", "C17", "E1_1", "E1_2", "E1_3", "E1_4", "E2_1", "E2_2", "E3", # added in Wave 5
    "V1", "V2", "V3", "V4_1", "V4_2", "V4_3", "V4_4", "V4_5", # added in Wave 6
    "V9", # added in Wave 7,
    "C14a", "C17a", "V2a", "V5a", "V5b", "V5c", "V5d", "V6", "D11", # added in Wave 8
    "C6a", "C8a_1", "C8a_2", "C8a_3", "C13b", "C13c", "V11", "V12", "V13", "V14_1", "V14_2", # added in Wave 10
    "B10c", "B13", "C18a", "C18b", "C7a", "D12", "E4",
    "G1", "G2", "G3", "H1", "H2", "H3", "I1", "I2", "I3", "I4", "I5",
    "I6_1", "I6_2", "I6_3", "I6_4", "I6_5", "I6_6", "I6_7", "I6_8",
    "I7", "K1", "K2", "V11a", "V12a", "V15a", "V15b", "V16", "V3a", # added in Wave 11
    "V1alt", "B13a", "V15c", "P1", "P2", "P3", "P4", "P5", "P6", # added in experimental Wave 12
    
    "raceethnicity", "token", "wave", "w12_treatment", "module", "UserLanguage",
    "zip5" # temporarily; we'll filter by this column later and then drop it before writing
  )

  # Remove "raceethnicity" from cols_to_report if not producing race-ethnicity
  # microdata so we don't get an error that the field doesn't exist.
  if (is.null(params$produce_individual_raceeth) || !params$produce_individual_raceeth) {
    cols_to_report <- cols_to_report[cols_to_report != "raceethnicity"]
  }
  
  # Not all cols are present in all waves; if our data does not include some
  # questions, don't report them.
  if (any(!(cols_to_report %in% names(input_data)))) {
    warning("Some columns not present in individual response data; skipping them: ",
            paste0(cols_to_report[!(cols_to_report %in% names(input_data))],
                   collapse = ", "))
    cols_to_report <- cols_to_report[cols_to_report %in% names(input_data)]
  }

  data_full <- input_data[, cols_to_report]
  data_full <- rename(data_full,
                      StartDatetime = .data$start_dt,
                      EndDatetime = .data$end_dt,
                      Date = .data$date)

  # Join with counties. First, take the *primary* county for each crosswalk
  # entry. Otherwise the output will have more than one row per response.
  cc <- group_by(county_crosswalk, .data$zip5)
  cc <- filter(cc, .data$weight_in_location == max(.data$weight_in_location))
  cc <- ungroup(cc)
  cc <- select(cc, -.data$weight_in_location)

  data_full <- left_join(data_full, cc, by = "zip5")

  data_full$StartDatetime <- format(data_full$StartDatetime)
  data_full$EndDatetime <- format(data_full$EndDatetime)

  # convert numeric input from respondents to numeric
  for (var in c(
    "A2", "A2b", "B2b", "Q40", "C10_1_1", "C10_2_1", "C10_3_1", "C10_4_1", "D3", "D4", "D5"
  )) {
    if (var %in% names(data_full)) {
      data_full[[var]] <- as.numeric(data_full[[var]])
    }
  }

  vars <- sapply(data_full, class)
  for (var in names(vars)[vars == "character"])
  {
    data_full[[var]] <- stri_trim(stri_replace_all(data_full[[var]], " ", regex = "  *"))
    data_full[[var]][data_full[[var]] == ""] <- NA_character_
  }

  return(data_full)
}

#' Map Qualtrics survey IDs to wave number.
#'
#' Wave numbers are documented on our survey documentation site with full coding
#' details, so we can include wave number in the individual output files so
#' users know which wave the user completed.
#'
#' @param surveyID Qualtrics Survey ID
#' @return Wave number (integer), or NA if the survey ID is unknown
surveyID_to_wave <- Vectorize(function(surveyID) {
  waves <- list("SV_8zYl1sFN6fAFIxv" = 1,
                "SV_cT2ri3tFp2dhJGZ" = 2,
                "SV_8bKZvWZcGbvzsz3" = 3,
                "SV_eVXdPlGVNw04el7" = 4,
                "SV_2hErnivitm0th8F" = 5,
                "SV_8HCnaK1BJPsI3BP" = 6,
                "SV_ddjHkcYrrLWgM2V" = 7,
                "SV_ewAVaX7Wz3l0UqG" = 8,
                "SV_6PADB8DyF9SIyXk" = 10,
                "SV_4VEaeffqQtDo33M" = 11,
                "SV_3TL0r243mLkDzCK" = 12.5, # experimental version of Wave 12
                "TBD finalized version" = 12 # finalized version of Wave 12
  )

  if ( any(names(waves) == surveyID) ) {
      return(waves[[surveyID]])
  }

  return(NA_real_)
})

#' Filter responses with sufficient data to share.
#'
#' Inclusion criteria:
#'
#' * answered age consent
#' * CID/token IS NOT missing
#' * distribution source (ie previews) IS NOT irregular
#' * start date IS IN range, pacific time
#' * Date is in [`params$start_date - params$backfill_days`, `end_date`],
#' inclusive.
#' * answered minimum of 2 additional questions, where to "answer" a numeric
#' open-ended question (A2, A2b, B2b, Q40, C10_1_1, C10_2_1, C10_3_1, C10_4_1,
#' D3, D4, D5) means to provide any number (floats okay) and to "answer" a radio
#' button question is to provide a selection.
#'
#' Most of these criteria are handled by `filter_responses()` above; this
#' function need only handle the last criterion.
#'
#' @param data_full data frame of responses
#' @param params named list of configuration options from `read_params()`,
#'   containing `start_date`, `backfill_days`, and `end_date`
#'
#' @importFrom dplyr filter
#' @importFrom rlang .data
#' @export
filter_complete_responses <- function(data_full, params)
{
  data_full <- filter(data_full,
                      .data$Date >= as.Date(params$start_date) - params$backfill_days,
                      .data$Date <= as.Date(params$end_date))

  # what zip5 values have a large enough population (>100) to include in micro
  # output. Those with too small of a population are blanked to NA
  zip_metadata <- produce_zip_metadata(params$static_dir)[, c("zip5", "keep_in_agg")]
  zipitude <- left_join(data_full, zip_metadata, by = "zip5")
  change_zip <- !is.na(zipitude$keep_in_agg) & !zipitude$keep_in_agg
  data_full$A3[change_zip] <- NA

  data_full <- select(data_full, -.data$zip5)

  # 9 includes StartDatetime, EndDatetime, Date, token, wave, geo_id,
  # UserLanguage + two questions (ignore raceethnicity, module, and
  # w12_assignment fields which may or may not exist, depending on params and
  # survey version)
  ignore_cols <- c("raceethnicity", "w12_assignment", "module")
  valid_row_filter <- rowSums( !is.na(data_full[, !(names(data_full) %in% ignore_cols)]) ) >= 9
  data_full <- data_full[valid_row_filter, ]

  return(data_full)
}<|MERGE_RESOLUTION|>--- conflicted
+++ resolved
@@ -130,14 +130,11 @@
                            Q80 = col_integer(),
                            I5 = col_character(),
                            I7 = col_character(),
-<<<<<<< HEAD
                            V1alt = col_character(),
                            V15c = col_character(),
-                           P6 = col_character()
-=======
+                           P6 = col_character(),
                            E2_1 = col_integer(),
                            E2_2 = col_integer()
->>>>>>> b5825a8a
                          ),
                          locale = locale(grouping_mark = ""))
   if (nrow(input_data) == 0) {
