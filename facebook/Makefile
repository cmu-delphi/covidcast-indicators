--- conflicted
+++ resolved
@@ -66,12 +66,8 @@
 install-python:
 	python3.8 -m venv env
 	source env/bin/activate && \
-<<<<<<< HEAD
 	pip install wheel && \
 	pip install delphi_utils && \
-=======
-	pip install delphi-utils && \
->>>>>>> 681d073b
 	pip install -e delphiFacebook/python
 
 install-R:dev
