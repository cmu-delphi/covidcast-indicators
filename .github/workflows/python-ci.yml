--- conflicted
+++ resolved
@@ -16,11 +16,7 @@
     if: github.event.pull_request.draft == false
     strategy:
       matrix:
-<<<<<<< HEAD
-        packages: [_delphi_utils_python, changehc, claims_hosp, combo_cases_and_deaths, covid_act_now, doctor_visits, dsew_community_profile, google_symptoms, hhs_hosp, hhs_facilities, jhu, nchs_mortality, nowcast, quidel, quidel_covidtest, safegraph_patterns, sir_complainsalot, usafacts]
-=======
-        packages: [_delphi_utils_python, changehc, claims_hosp, combo_cases_and_deaths, doctor_visits, google_symptoms, hhs_hosp, hhs_facilities, jhu, nchs_mortality, nowcast, quidel, quidel_covidtest, safegraph_patterns, sir_complainsalot, usafacts]
->>>>>>> 4ac71f7f
+        packages: [_delphi_utils_python, changehc, claims_hosp, combo_cases_and_deaths, doctor_visits, dsew_community_profile, google_symptoms, hhs_hosp, hhs_facilities, jhu, nchs_mortality, nowcast, quidel, quidel_covidtest, safegraph_patterns, sir_complainsalot, usafacts]
     defaults:
       run:
         working-directory: ${{ matrix.packages }}
