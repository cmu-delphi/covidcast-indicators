# -*- coding: utf-8 -*-
"""Functions to call when running the function.

This module should contain a function called `run_module`, that is executed
when the module is run with `python -m MODULE_NAME`.
"""
import atexit
import time
from typing import Dict, Any

from delphi_utils import (
    add_prefix,
    create_export_csv,
    get_structured_logger
)

from .constants import (END_FROM_TODAY_MINUS,
                        SMOOTHED_POSITIVE, RAW_POSITIVE,
                        SMOOTHED_TEST_PER_DEVICE, RAW_TEST_PER_DEVICE,
                        GEO_RESOLUTIONS, SENSORS, SMOOTHERS)
from .generate_sensor import (generate_sensor_for_states,
                              generate_sensor_for_other_geores)
from .geo_maps import geo_map
from .pull import (pull_quidel_covidtest,
                   check_export_start_date,
                   check_export_end_date,
                   update_cache_file)
<<<<<<< HEAD
from .generate_sensor import (generate_sensor_for_nonparent_geo,
                              generate_sensor_for_parent_geo)
from .constants import (END_FROM_TODAY_MINUS, EXPORT_DAY_RANGE,
                        SMOOTHED_POSITIVE, RAW_POSITIVE,
                        SMOOTHED_TEST_PER_DEVICE, RAW_TEST_PER_DEVICE,
                        PARENT_GEO_RESOLUTIONS, SENSORS, SMOOTHERS, NONPARENT_GEO_RESOLUTIONS)
=======
>>>>>>> a73cd015

def log_exit(start_time, logger):
    """Log at program exit."""
    elapsed_time_in_seconds = round(time.time() - start_time, 2)
    logger.info("Completed indicator run",
                elapsed_time_in_seconds=elapsed_time_in_seconds)

def run_module(params: Dict[str, Any]):
    """Run the quidel_covidtest indicator.

    The `params` argument is expected to have the following structure:
    - "common":
        - "export_dir": str, directory to write output
        - "log_exceptions" (optional): bool, whether to log exceptions to file
        - "log_filename" (optional): str, name of file to write logs
    - indicator":
        - "static_file_dir": str, directory name with population information
        - "input_cache_dir": str, directory in which to cache input data
        - "export_start_date": str, YYYY-MM-DD format of earliest date to create output
        - "export_end_date": str, YYYY-MM-DD format of latest date to create output or "" to create
                             through the present
        - "pull_start_date": str, YYYY-MM-DD format of earliest date to pull input
        - "pull_end_date": str, YYYY-MM-DD format of latest date to create output or "" to create
                           through the present
        - "aws_credentials": Dict[str, str], authentication parameters for AWS S3; see S3
                             documentation
        - "bucket_name": str, name of AWS bucket in which to find data
        - "wip_signal": List[str], list of signal names that are works in progress
        - "test_mode": bool, whether we are running in test mode
    """
    start_time = time.time()
    logger = get_structured_logger(
        __name__, filename=params["common"].get("log_filename"),
        log_exceptions=params["common"].get("log_exceptions", True))
    atexit.register(log_exit, start_time, logger)
    cache_dir = params["indicator"]["input_cache_dir"]
    export_dir = params["common"]["export_dir"]
    export_start_date = params["indicator"]["export_start_date"]
    export_end_date = params["indicator"]["export_end_date"]
    export_day_range = params["indicator"]["export_day_range"]

    # Pull data and update export date
    df, _end_date = pull_quidel_covidtest(params["indicator"])
    if _end_date is None:
        print("The data is up-to-date. Currently, no new data to be ingested.")
        return
    export_end_date = check_export_end_date(export_end_date, _end_date,
                                            END_FROM_TODAY_MINUS)
    export_start_date = check_export_start_date(export_start_date,
                                                export_end_date, export_day_range)

    first_date, last_date = df["timestamp"].min(), df["timestamp"].max()

    # State Level
    data = df.copy()
    # Add prefix, if required
    sensors = add_prefix(SENSORS,
                         wip_signal=params["indicator"]["wip_signal"],
                         prefix="wip_")
    smoothers = SMOOTHERS.copy()
    for geo_res in NONPARENT_GEO_RESOLUTIONS:
        geo_data, res_key = geo_map(geo_res, data)
        geo_groups = geo_data.groupby(res_key)
        for sensor in sensors:
            print(geo_res, sensor)
            if sensor.endswith(SMOOTHED_POSITIVE):
                smoothers[sensor] = smoothers.pop(SMOOTHED_POSITIVE)
            elif sensor.endswith(RAW_POSITIVE):
                smoothers[sensor] = smoothers.pop(RAW_POSITIVE)
            elif sensor.endswith(SMOOTHED_TEST_PER_DEVICE):
                smoothers[sensor] = smoothers.pop(SMOOTHED_TEST_PER_DEVICE)
            else:
                smoothers[sensor] = smoothers.pop(RAW_TEST_PER_DEVICE)
            state_df = generate_sensor_for_nonparent_geo(
                geo_groups, res_key, smooth=smoothers[sensor][1],
                device=smoothers[sensor][0], first_date=first_date,
                last_date=last_date)
            create_export_csv(state_df, geo_res=geo_res, sensor=sensor, export_dir=export_dir,
                              start_date=export_start_date, end_date=export_end_date)

    # County/HRR/MSA level
    for geo_res in PARENT_GEO_RESOLUTIONS:
        geo_data, res_key = geo_map(geo_res, data)
        for sensor in sensors:
            print(geo_res, sensor)
            res_df = generate_sensor_for_parent_geo(
                geo_groups, geo_data, res_key, smooth=smoothers[sensor][1],
                device=smoothers[sensor][0], first_date=first_date,
                last_date=last_date)
            create_export_csv(res_df, geo_res=geo_res, sensor=sensor, export_dir=export_dir,
                              start_date=export_start_date, end_date=export_end_date,
                              remove_null_samples=True)


    # Export the cache file if the pipeline runs successfully.
    # Otherwise, don't update the cache file
    update_cache_file(df, _end_date, cache_dir)<|MERGE_RESOLUTION|>--- conflicted
+++ resolved
@@ -14,10 +14,10 @@
     get_structured_logger
 )
 
-from .constants import (END_FROM_TODAY_MINUS,
+from .constants import (END_FROM_TODAY_MINUS, EXPORT_DAY_RANGE,
                         SMOOTHED_POSITIVE, RAW_POSITIVE,
                         SMOOTHED_TEST_PER_DEVICE, RAW_TEST_PER_DEVICE,
-                        GEO_RESOLUTIONS, SENSORS, SMOOTHERS)
+                        PARENT_GEO_RESOLUTIONS, SENSORS, SMOOTHERS, NONPARENT_GEO_RESOLUTIONS)
 from .generate_sensor import (generate_sensor_for_states,
                               generate_sensor_for_other_geores)
 from .geo_maps import geo_map
@@ -25,15 +25,7 @@
                    check_export_start_date,
                    check_export_end_date,
                    update_cache_file)
-<<<<<<< HEAD
-from .generate_sensor import (generate_sensor_for_nonparent_geo,
-                              generate_sensor_for_parent_geo)
-from .constants import (END_FROM_TODAY_MINUS, EXPORT_DAY_RANGE,
-                        SMOOTHED_POSITIVE, RAW_POSITIVE,
-                        SMOOTHED_TEST_PER_DEVICE, RAW_TEST_PER_DEVICE,
-                        PARENT_GEO_RESOLUTIONS, SENSORS, SMOOTHERS, NONPARENT_GEO_RESOLUTIONS)
-=======
->>>>>>> a73cd015
+
 
 def log_exit(start_time, logger):
     """Log at program exit."""
