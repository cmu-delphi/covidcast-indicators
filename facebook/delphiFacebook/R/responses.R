--- conflicted
+++ resolved
@@ -174,14 +174,11 @@
   input_data <- code_vaccines(input_data, wave)
   input_data <- code_schooling(input_data, wave)
   input_data <- code_beliefs(input_data, wave)
-<<<<<<< HEAD
   input_data <- code_news_and_info(input_data, wave)
-=======
   
   if (!is.null(params$produce_individual_raceeth) && params$produce_individual_raceeth) {
     input_data <- code_race_ethnicity(input_data, wave)
   }
->>>>>>> ddb8ec38
 
   # create testing variables
 
