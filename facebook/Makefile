SHELL:=/bin/bash --rcfile bash-init.sh

EPOCH:=2020-04-06
TODAY:=$(shell date +"%Y-%m-%d")
YESTERDAY:=$(shell date --date "$(TODAY) -1 day" +"%Y-%m-%d")
ONEWEEK:=$(shell date --date "$(TODAY) -7 day" +"%Y-%m-%d")
THREEWEEK:=$(shell date --date "$(TODAY) -21 day" +"%Y-%m-%d")

MESSAGES:="messages/$(TODAY).messages"

PYTHON:=env/bin/python
QUALTRICS=$(shell $(PYTHON) -m delphi_utils get input_dir)
WEIGHTS=$(shell $(PYTHON) -m delphi_utils get weights_in_dir)
CIDS=$(shell $(PYTHON) -m delphi_utils get weights_out_dir)
INDIVIDUAL=$(shell $(PYTHON) -m delphi_utils get individual_dir)
ARCHIVE=$(shell $(PYTHON) -m delphi_utils get archive_dir)
RECEIVING=$(shell $(PYTHON) -m delphi_utils get export_dir)
FB_CC=$(shell $(PYTHON) -m delphi_utils get qualtrics.notify-bad-weights)
DELPHI_SURVEY_SFTP_PASSWORD=$(shell $(PYTHON) -m delphi_utils get delphi_survey_sftp_password)
DELPHI_SURVEY_SFTP_USER=$(shell $(PYTHON) -m delphi_utils get delphi_survey_sftp_user)
DELPHI_SURVEY_EMAIL_USER=$(shell $(PYTHON) -m delphi_utils get delphi_survey_email_user)
SFTP_OPTIONS=$(shell $(PYTHON) -m delphi_utils get sftp_options)

MAX_WEIGHTED=ls -1 $(WEIGHTS) | grep dap | tail -1 | sed 's/_.*//;s/-//g;'

ANTIJOIN:="antijoin.cids.sorted.txt"
CIDS_DEST:="fb-interchange/cmu_respondent_ids"
INDIVID_DEST:="fb-public-results/"
RAW_DEST:="raw"

# dry-run mode: generate all files, but do not post them anywhere, and disable all emails to outside parties.
DRY:=yes
ifeq ($(DRY),yes)
	EMAIL_SEND:=echo -e "Would send mail: echo -e \"Subject: $${SUBJECT}\n\n$${MSG}\" | sendmail $(DELPHI_SURVEY_EMAIL_USER)"
	SFTP_POST:=echo -e "Would run: sshpass -p $(DELPHI_SURVEY_SFTP_PASSWORD) sftp $(SFTP_OPTIONS) -b <(echo -e \"\$${BATCH}\") -P 2222 $(DELPHI_SURVEY_SFTP_USER)\n$${BATCH}"
	DRY_MESSAGE:="[DRY-RUN] "
else
	EMAIL_SEND:=echo -e "Subject: $${SUBJECT}\n\n$${MSG}" | sendmail $(DELPHI_SURVEY_EMAIL_USER)
	SFTP_POST:=sshpass -p $(DELPHI_SURVEY_SFTP_PASSWORD) sftp $(SFTP_OPTIONS) -b <(echo -e "$${BATCH}") -P 2222 $(DELPHI_SURVEY_SFTP_USER)
endif

default:
	@echo No default implemented yet

scratch:
	mkdir scratch
	rm -rf scratch/*

tidy: receiving
	rm -rf tidy/$(RECEIVING)
	rm -rf tidy/$(INDIVIDUAL)
	rm -f tidy/params.json
	mkdir -p tidy tidy/$(RECEIVING) tidy/$(INDIVIDUAL)
	cp params.json tidy/
	mv $(RECEIVING)/*.csv tidy/$(RECEIVING)
	mv $(INDIVIDUAL)/*.csv* tidy/$(INDIVIDUAL)
	tar -czf scratch/tidy-`date +"%Y-%m-%d-%H%M%S"`.tgz tidy
	mv scratch/*.tgz tidy/

clean:
	rm -f $(RECEIVING)/*.csv $(INDIVIDUAL)/*.csv $(CIDS)/*.csv

clean-archive:
	rm -f $(ARCHIVE)/*.Rds

install-python:
	python3.8 -m venv env
	source env/bin/activate && \
<<<<<<< HEAD
	pip install delphi-utils && \
=======
	pip install wheel && \
	pip install delphi_utils && \
>>>>>>> b5825a8a
	pip install -e delphiFacebook/python

install-R:dev

install: install-python install-R

$(CIDS):
	[ -f $(CIDS) ] || mkdir -p $(CIDS)

init-qualtrics:
	grep '"token": "..*"' params.json

$(TODAY):
	[ -f $(QUALTRICS) ] || mkdir -p $(QUALTRICS)
	rm -rf tmp
	touch -d "$(TODAY) 01:00" tmp
	$(PYTHON) -m delphi_utils set end_date $(YESTERDAY)
	source env/bin/activate && \
	python -m delphi_facebook
	BATCH=""; \
	for f in `find $(QUALTRICS) -maxdepth 1 -newer tmp -type f -name "*.csv"`; do \
	  BATCH="$${BATCH}put $$f $(RAW_DEST)\n"; \
	done; \
	$(SFTP_POST); \
	echo "SUCCESS: $(DRY_MESSAGE)Posted `echo -e $${BATCH} | wc -l` raw files" >> $(MESSAGES)
	touch -d $(YESTERDAY) params.json
	mv tmp $@

params.json: $(TODAY)
	PAT=`grep fb-survey params.json | awk 'BEGIN{FS="\""}{print $$2}' | sed 's/ /_/g;s/^/-e /'`; \
	$(PYTHON) -m delphi_utils set \
		debug false \
		end_date $(YESTERDAY) \
		input <(find $(QUALTRICS) -maxdepth 1 -newer $< -type f -name "*.csv" | sort | grep $${PAT}  | tr '\n' ',' | sed 's_$(QUALTRICS)/__g;s/,$$//' ) \
		parallel true \
		output cids,individual,covidalert,archive,community \
		start_date $(YESTERDAY)

$(WEIGHTS): $(TODAY)
	[ -f $(WEIGHTS) ] || mkdir -p $(WEIGHTS)
	cd "$(WEIGHTS)"; \
	BATCH="cd fb-interchange/cmu_respondent_weights\nls -1"; \
	NEW=`LC_ALL=C comm -23 <(sshpass -p $(DELPHI_SURVEY_SFTP_PASSWORD) sftp $(SFTP_OPTIONS) -b <(echo -e "$${BATCH}") -P 2222 $(DELPHI_SURVEY_SFTP_USER) | grep "^202" | LC_ALL=C sort) <(ls -1 | LC_ALL=C sort)`; \
	echo "New weights files:"; \
	echo $${NEW}; \
	for f in $${NEW}; do \
	  BATCH="$${BATCH}\nget $$f"; \
	done; \
	sshpass -p $(DELPHI_SURVEY_SFTP_PASSWORD) sftp $(SFTP_OPTIONS) -b <(echo -e "$${BATCH}") -P 2222 $(DELPHI_SURVEY_SFTP_USER) || exit 90; \
	cd -; \
	MAX_WEIGHTED=`$(MAX_WEIGHTED)`; \
	EXPECTED_MAX_WEIGHTED=`date --date='$(TODAY) -3 day' +'%Y%m%d'`; \
	if [[ $$EXPECTED_MAX_WEIGHTED -gt $$MAX_WEIGHTED ]]; then \
	  MSG="Expected most recent file: $$EXPECTED_MAX_WEIGHTED\nActual most recent file: $$MAX_WEIGHTED"; \
	  echo "WARNING: $${MSG}" | tr "\n" ";" >> $(MESSAGES); \
	  SUBJECT="[fb-cmu-cvid] Weights are stale"; \
	  $(EMAIL_SEND) ;\
	fi

dev: delphiFacebook_1.0.tar.gz
	R CMD INSTALL delphiFacebook_1.0.tar.gz

lib:
	R -e 'roxygen2::roxygenise("delphiFacebook")'

run-R: $(CIDS)
	rm -rf tmp
	time Rscript run.R 2>&1 |tee tmp
	grep "run_facebook completed successfully" tmp
	grep "scheduled core" tmp ; \
	[ "$$?" -eq 1 ]

pipeline: scratch init-qualtrics params.json $(WEIGHTS) run-R post-cids post-individual post-done tidy
	grep $(TODAY) params.json
	[ -f $(YESTERDAY) ] && rm $(YESTERDAY) || true
	touch $@
	echo "SUCCESS: $(DRY_MESSAGE)pipeline complete" >> $(MESSAGES)
	chmod o+w $(MESSAGES)

coverage:
	Rscript -e 'covr::package_coverage("delphiFacebook")'

# best we can do
lint: coverage

test: delphiFacebook_1.0.tar.gz
	if [ ! -f params.json ]; then cp params.json.template params.json; fi
	grep testthat params.json
	R CMD check --test-dir=unit-tests $<
	R CMD check --test-dir=integration-tests $<

delphiFacebook_1.0.tar.gz: $(wildcard delphiFacebook/R/*.R)
	R CMD build delphiFacebook

post-cids: $(TODAY) $(CIDS)
	rm -rf tmp
	touch $(ANTIJOIN)
	POST=`find $(CIDS) -maxdepth 1 -newer $(TODAY) -name "cvid_cids_*.csv"`; \
	[ -n "$${POST}" ]; \
	LC_ALL=C find $(CIDS) -maxdepth 1 -daystart -mtime +0 -name "cvid_cids*.csv" -exec sort -u -o ${ANTIJOIN} {} +; \
	BATCH=""; \
	for f in $${POST}; do \
	    LC_ALL=C comm -23 <(LC_ALL=C sort $$f) ${ANTIJOIN} >tmp; \
	    diff -q tmp $$f || mv $$f $$f.bak; \
	    mv tmp $$f; \
	    ncids=`wc -l $$f | awk '{print $$1}'`; \
	    if [[ $$ncids == "0" ]]; then \
		echo "ERROR: 0 CIDs reported for $$f"; \
		exit 73; \
	    fi; \
	    BATCH="$${BATCH}put $$f ${CIDS_DEST}\n"; \
	done; \
	$(SFTP_POST); \
	echo "SUCCESS: $(DRY_MESSAGE)Posted `echo $${POST} | wc -w` cid files" >> $(MESSAGES)
	touch $@

post-individual: $(TODAY) $(INDIVIDUAL)
	POST=`find $(INDIVIDUAL) -maxdepth 1 -newer $(TODAY) -name "cvid_responses_*.csv"`; \
	[ -n "$${POST}" ]; \
	BATCH=""; \
	for f in $${POST}; do \
	    (grep token $$f; [[ $$? -eq 1 ]]); \
	    gzip -f $$f; \
	    BATCH="$${BATCH}put $${f}.gz ${INDIVID_DEST}\n"; \
	done; \
	$(SFTP_POST); \
	echo "SUCCESS: $(DRY_MESSAGE)Posted `echo $${POST} | wc -w` microresponse files" >> $(MESSAGES)
	touch $@

post-done: post-cids
	touch $(YESTERDAY).done
	BATCH="put $(YESTERDAY).done $(CIDS_DEST)\n"; \
	$(SFTP_POST)
	echo "SUCCESS: $(DRY_MESSAGE)Posted $(YESTERDAY).done" >> $(MESSAGES)

validate-covidcast:
	@echo validate-covidcast not yet implemented<|MERGE_RESOLUTION|>--- conflicted
+++ resolved
@@ -66,12 +66,8 @@
 install-python:
 	python3.8 -m venv env
 	source env/bin/activate && \
-<<<<<<< HEAD
-	pip install delphi-utils && \
-=======
 	pip install wheel && \
 	pip install delphi_utils && \
->>>>>>> b5825a8a
 	pip install -e delphiFacebook/python
 
 install-R:dev
