# -*- coding: utf-8 -*-
"""Functions for pulling NSSP ER data."""

import functools
import logging
import sys
import textwrap
from os import makedirs, path
from typing import Optional

import pandas as pd
import paramiko
from delphi_utils import create_backup_csv
from sodapy import Socrata

from .constants import (
    NEWLINE,
    SIGNALS,
    SIGNALS_MAP,
    TYPE_DICT,
)


def print_callback(remote_file_name, logger, bytes_so_far, bytes_total, progress_chunks):
    """Print the callback information."""
    rough_percent_transferred = int(100 * (bytes_so_far / bytes_total))
    if rough_percent_transferred in progress_chunks:
        logger.info("Transfer in progress", remote_file_name=remote_file_name, percent=rough_percent_transferred)
        # Remove progress chunk, so it is not logged again
        progress_chunks.remove(rough_percent_transferred)


def get_source_data(params, logger):
    """
    Download historical source data from a backup server.

    This function is typically used in patching only. Normal runs grab latest data from SODA API.

    This function uses "user" configuration under "patch" section in params.json to specify
    a username with local key-based access to connect to server where backup nssp source data is stored.
    It uses "backup_dir" config under "common" section to locate backup files on remote server.
    It then searches for CSV files that match the inclusive range of issue dates
    specified by 'start_issue', and 'end_issue' config.

    These CSV files are then downloaded and stored in the local 'source_dir' directory.
    """
    makedirs(params["patch"]["source_dir"], exist_ok=True)
    ssh = paramiko.SSHClient()
    ssh.set_missing_host_key_policy(paramiko.AutoAddPolicy())
    host = "delphi-master-prod-01.delphi.cmu.edu"
    user = params["patch"]["user"]
    ssh.connect(host, username=user)

    # Generate file names of source files to download
    dates = pd.date_range(start=params["patch"]["start_issue"], end=params["patch"]["end_issue"])
    primary_source_files = [f"{date.strftime('%Y%m%d')}.csv.gz" for date in dates]
    secondary_source_files = [f"{date.strftime('%Y%m%d')}_secondary.csv.gz" for date in dates]
    remote_source_files = primary_source_files + secondary_source_files

    # Download source files
    sftp = ssh.open_sftp()
    try:
        sftp.stat(params["common"]["backup_dir"])
    except IOError:
        logger.error("Source backup directory does not exist on the remote server.")

    sftp.chdir(params["common"]["backup_dir"])

    num_files_transferred = 0
    for remote_file_name in remote_source_files:
        callback_for_filename = functools.partial(print_callback, remote_file_name, logger, progress_chunks=[0, 50])
        local_file_path = path.join(params["patch"]["source_dir"], remote_file_name)
        try:
            sftp.stat(remote_file_name)
        except IOError:
            logger.warning(
                "Source backup for this date does not exist on the remote server.", missing_filename=remote_file_name
            )
            continue
        sftp.get(remote_file_name, local_file_path, callback=callback_for_filename)
        logger.info("Transfer finished", remote_file_name=remote_file_name, local_file_path=local_file_path)
        num_files_transferred += 1
    ssh.close()

    if num_files_transferred == 0:
        logger.error("No source data was transferred. Check the source backup server for potential issues.")
        sys.exit(1)

def warn_string(df, type_dict):
    """Format the warning string."""
    warn = textwrap.dedent(
        f"""
        Expected column(s) missed, The dataset schema may
        have changed. Please investigate and amend the code.

        Columns needed:
        {NEWLINE.join(sorted(type_dict.keys()))}

        Columns available:
        {NEWLINE.join(sorted(df.columns))}
    """
    )

    return warn


def pull_with_socrata_api(socrata_token: str, dataset_id: str):
    """Pull data from Socrata API.

    Parameters
    ----------
    socrata_token: str
        My App Token for pulling the NSSP data (could be the same as the nchs data)
    dataset_id: str
        The dataset id to pull data from


    Returns
    -------
    list of dictionaries, each representing a row in the dataset
    """
    client = Socrata("data.cdc.gov", socrata_token)
    results = []
    offset = 0
    limit = 50000  # maximum limit allowed by SODA 2.0
    while True:
        page = client.get(dataset_id, limit=limit, offset=offset)
        if not page:
            break  # exit the loop if no more results
        results.extend(page)
        offset += limit
    return results


def pull_nssp_data(
    socrata_token: str,
    backup_dir: str,
    custom_run: bool,
    issue_date: Optional[str] = None,
    logger: Optional[logging.Logger] = None,
):
    """Pull the NSSP ER visits primary dataset.

    https://data.cdc.gov/Public-Health-Surveillance/NSSP-Emergency-Department-Visit-Trajectories-by-St/rdmq-nq56/data_preview

    Parameters
    ----------
    socrata_token: str
        My App Token for pulling the NSSP data (could be the same as the nchs data)

    Returns
    -------
    pd.DataFrame
        Dataframe as described above.
    """
    if not custom_run:
        socrata_results = pull_with_socrata_api(socrata_token, "rdmq-nq56")
        df_ervisits = pd.DataFrame.from_records(socrata_results)
        create_backup_csv(df_ervisits, backup_dir, custom_run, logger=logger)
        logger.info("Number of records grabbed", num_records=len(df_ervisits), source="Socrata API")
    elif custom_run and logger.name == "delphi_nssp.patch":
        if issue_date is None:
            raise ValueError("Issue date is required for patching")
        source_filename = f"{backup_dir}/{issue_date}.csv.gz"
        if not path.isfile(source_filename):
            logger.warning("No primary source data found", source=source_filename, issue_date=issue_date)
            return None
        df_ervisits = pd.read_csv(source_filename)
        logger.info(
            "Number of records grabbed",
            num_records=len(df_ervisits),
            source=source_filename,
        )

    df_ervisits = df_ervisits.rename(columns={"week_end": "timestamp"})
    df_ervisits = df_ervisits.rename(columns=SIGNALS_MAP)

    try:
        df_ervisits = df_ervisits.astype(TYPE_DICT)
    except KeyError as exc:
        raise ValueError(warn_string(df_ervisits, TYPE_DICT)) from exc

    # Format county fips to all be 5 digits with leading zeros
    df_ervisits["fips"] = df_ervisits["fips"].apply(lambda x: str(x).zfill(5) if str(x) != "0" else "0")

    keep_columns = ["timestamp", "geography", "county", "fips"]
<<<<<<< HEAD
    return df_ervisits[SIGNALS + keep_columns]


def secondary_pull_nssp_data(
    socrata_token: str,
    backup_dir: str,
    custom_run: bool,
    issue_date: Optional[str] = None,
    logger: Optional[logging.Logger] = None,
):
    """Pull the NSSP ER visits secondary dataset.

    https://data.cdc.gov/Public-Health-Surveillance/2023-Respiratory-Virus-Response-NSSP-Emergency-Dep/7mra-9cq9/data_preview

    The output dataset has:

    - Each row corresponds to a single observation

    Parameters
    ----------
    socrata_token: str
        My App Token for pulling the NSSP data (could be the same as the nchs data)

    Returns
    -------
    pd.DataFrame
        Dataframe as described above.
    """
    if not custom_run:
        socrata_results = pull_with_socrata_api(socrata_token, "7mra-9cq9")
        df_ervisits = pd.DataFrame.from_records(socrata_results)
        create_backup_csv(df_ervisits, backup_dir, custom_run, sensor="secondary", logger=logger)
        logger.info("Number of records grabbed", num_records=len(df_ervisits), source="secondary Socrata API")

    elif custom_run and logger.name == "delphi_nssp.patch":
        if issue_date is None:
            raise ValueError("Issue date is required for patching")
        source_filename = f"{backup_dir}/{issue_date}_secondary.csv.gz"
        if not path.isfile(source_filename):
            logger.warning("No secondary source data found", source=source_filename, issue_date=issue_date)
            return None
        df_ervisits = pd.read_csv(source_filename)
        logger.info(
            "Number of records grabbed",
            num_records=len(df_ervisits),
            source=source_filename,
        )

    df_ervisits = df_ervisits.rename(columns=SECONDARY_COLS_MAP)

    # geo_type is not provided in the dataset, so we infer it from the geo_value
    # which is either state names, "National" or hhs region numbers
    df_ervisits["geo_type"] = "state"

    df_ervisits.loc[df_ervisits["geo_value"] == "National", "geo_type"] = "nation"

    hhs_region_mask = df_ervisits["geo_value"].str.lower().str.startswith("region ")
    df_ervisits.loc[hhs_region_mask, "geo_value"] = df_ervisits.loc[hhs_region_mask, "geo_value"].str.replace(
        "Region ", ""
    )
    df_ervisits.loc[hhs_region_mask, "geo_type"] = "hhs"

    df_ervisits["signal"] = df_ervisits["signal"].map(SECONDARY_SIGNALS_MAP)

    df_ervisits = df_ervisits[SECONDARY_KEEP_COLS]

    try:
        df_ervisits = df_ervisits.astype(SECONDARY_TYPE_DICT)
    except KeyError as exc:
        raise ValueError(warn_string(df_ervisits, SECONDARY_TYPE_DICT)) from exc

    return df_ervisits
=======
    return df_ervisits[SIGNALS + keep_columns]
>>>>>>> 51620ea0
<|MERGE_RESOLUTION|>--- conflicted
+++ resolved
@@ -184,79 +184,4 @@
     df_ervisits["fips"] = df_ervisits["fips"].apply(lambda x: str(x).zfill(5) if str(x) != "0" else "0")
 
     keep_columns = ["timestamp", "geography", "county", "fips"]
-<<<<<<< HEAD
-    return df_ervisits[SIGNALS + keep_columns]
-
-
-def secondary_pull_nssp_data(
-    socrata_token: str,
-    backup_dir: str,
-    custom_run: bool,
-    issue_date: Optional[str] = None,
-    logger: Optional[logging.Logger] = None,
-):
-    """Pull the NSSP ER visits secondary dataset.
-
-    https://data.cdc.gov/Public-Health-Surveillance/2023-Respiratory-Virus-Response-NSSP-Emergency-Dep/7mra-9cq9/data_preview
-
-    The output dataset has:
-
-    - Each row corresponds to a single observation
-
-    Parameters
-    ----------
-    socrata_token: str
-        My App Token for pulling the NSSP data (could be the same as the nchs data)
-
-    Returns
-    -------
-    pd.DataFrame
-        Dataframe as described above.
-    """
-    if not custom_run:
-        socrata_results = pull_with_socrata_api(socrata_token, "7mra-9cq9")
-        df_ervisits = pd.DataFrame.from_records(socrata_results)
-        create_backup_csv(df_ervisits, backup_dir, custom_run, sensor="secondary", logger=logger)
-        logger.info("Number of records grabbed", num_records=len(df_ervisits), source="secondary Socrata API")
-
-    elif custom_run and logger.name == "delphi_nssp.patch":
-        if issue_date is None:
-            raise ValueError("Issue date is required for patching")
-        source_filename = f"{backup_dir}/{issue_date}_secondary.csv.gz"
-        if not path.isfile(source_filename):
-            logger.warning("No secondary source data found", source=source_filename, issue_date=issue_date)
-            return None
-        df_ervisits = pd.read_csv(source_filename)
-        logger.info(
-            "Number of records grabbed",
-            num_records=len(df_ervisits),
-            source=source_filename,
-        )
-
-    df_ervisits = df_ervisits.rename(columns=SECONDARY_COLS_MAP)
-
-    # geo_type is not provided in the dataset, so we infer it from the geo_value
-    # which is either state names, "National" or hhs region numbers
-    df_ervisits["geo_type"] = "state"
-
-    df_ervisits.loc[df_ervisits["geo_value"] == "National", "geo_type"] = "nation"
-
-    hhs_region_mask = df_ervisits["geo_value"].str.lower().str.startswith("region ")
-    df_ervisits.loc[hhs_region_mask, "geo_value"] = df_ervisits.loc[hhs_region_mask, "geo_value"].str.replace(
-        "Region ", ""
-    )
-    df_ervisits.loc[hhs_region_mask, "geo_type"] = "hhs"
-
-    df_ervisits["signal"] = df_ervisits["signal"].map(SECONDARY_SIGNALS_MAP)
-
-    df_ervisits = df_ervisits[SECONDARY_KEEP_COLS]
-
-    try:
-        df_ervisits = df_ervisits.astype(SECONDARY_TYPE_DICT)
-    except KeyError as exc:
-        raise ValueError(warn_string(df_ervisits, SECONDARY_TYPE_DICT)) from exc
-
-    return df_ervisits
-=======
-    return df_ervisits[SIGNALS + keep_columns]
->>>>>>> 51620ea0
+    return df_ervisits[SIGNALS + keep_columns]