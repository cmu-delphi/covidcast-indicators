"""
Update claims-based hospitalization indicator.

Author: Maria Jahja
Created: 2020-09-27

"""

# standard packages
from multiprocessing import Pool, cpu_count

# third party
import numpy as np
import pandas as pd

# first party
from delphi_utils import GeoMapper, Weekday

from .config import Config, GeoConstants
from .indicator import ClaimsHospIndicator
from .load_data import load_data


class ClaimsHospIndicatorUpdater:
    """Updater class for claims-based hospitalization indicator."""

    # pylint: disable=too-many-instance-attributes, too-many-arguments
    # all variables are used

    def __init__(self, startdate, enddate, dropdate, geo, parallel, weekday, write_se, signal_name, logger):
        """
        Initialize updater for the claims-based hospitalization indicator.

        Args:
            startdate: first indicator date (YYYY-mm-dd)
            enddate: last indicator date (YYYY-mm-dd)
            dropdate: data drop date (YYYY-mm-dd)
            geo: geographic resolution, one of ["county", "state", "msa", "hrr", "hhs", "nation"]
            parallel: boolean to run the indicator update in parallel
            weekday: boolean to adjust for weekday effects
            write_se: boolean to write out standard errors, if true, use an obfuscated name
            signal_name: string signal name

        """
        self.startdate, self.enddate, self.dropdate = [pd.to_datetime(t) for t in
                                                       (startdate, enddate, dropdate)]

        self.geo, self.parallel, self.weekday, self.write_se, self.signal_name = \
            geo.lower(), parallel, weekday, write_se, signal_name

        # init in shift_dates, declared here for pylint
        self.burnindate, self.fit_dates, self.burn_in_dates, self.output_dates = \
            [None] * 4
        self.logger = logger

        assert (
                self.startdate > (Config.FIRST_DATA_DATE + Config.BURN_IN_PERIOD)
        ), f"not enough data to produce estimates starting {self.startdate}"
        assert self.startdate < self.enddate, "start date >= end date"
        assert self.enddate <= self.dropdate, "end date > drop date"
        assert (
                geo in ['county', 'state', 'msa', 'hrr', 'hhs', 'nation']
        ), f"{geo} is invalid, pick one of 'county', 'state', 'msa', 'hrr', 'hhs', 'nation'"

    def shift_dates(self):
        """
        Shift estimates forward to account for time lag.

        Explanation:
        We will shift estimates one day forward to account for a 1 day lag. For example,
        we want to produce estimates for the time range May 2 to May 20, inclusive.
        Given a drop on May 20, we have data up until May 19. We then train on data from
        Jan 1 until May 19, storing only the values on May 1 to May 19. we then shift
        the dates forward by 1, giving us values on May 2 to May 20. We shift the
        startdate back by one day in order to get the proper estimate at May 1.

        """
        drange = lambda s, e: pd.date_range(start=s, periods=(e - s).days, freq='D')
        self.startdate = self.startdate - Config.DAY_SHIFT
        self.burnindate = self.startdate - Config.BURN_IN_PERIOD
        self.fit_dates = drange(Config.FIRST_DATA_DATE, self.dropdate)
        self.burn_in_dates = drange(self.burnindate, self.dropdate)
        self.output_dates = drange(self.startdate, self.enddate)

    def geo_reindex(self, data):
        """
        Reindex dataframe based on desired output geography.

        Args:
            data: dataframe, the output of load_data::load_data()

        Returns:
            reindexed dataframe

        """
        geo_map = GeoMapper()
        if self.geo == "county":
            data_frame = geo_map.fips_to_megacounty(data,
                                                    Config.MIN_DEN,
                                                    Config.MAX_BACKWARDS_PAD_LENGTH,
                                                    thr_col="den",
                                                    mega_col=self.geo)
        elif self.geo == "state":
            data_frame = geo_map.replace_geocode(data,
                                                 from_code="fips",
                                                 new_col=self.geo,
                                                 new_code="state_id")
            data_frame[self.geo] = data_frame[self.geo]
        elif self.geo in ["msa", "hhs", "nation"]:
            data_frame = geo_map.replace_geocode(data,
                                                 from_code="fips",
                                                 new_code=self.geo)
        elif self.geo == "hrr":
            data_frame = data  # data is already adjusted in aggregation step above
        else:
            self.logger.error(
                "Geo is invalid, pick one of 'county', 'state', 'msa', 'hrr', 'hhs', nation'", geo_type=self.geo
            )
            return False

        unique_geo_ids = pd.unique(data_frame[self.geo])
        data_frame.set_index([self.geo, "timestamp"], inplace=True)

        # for each location, fill in all missing dates with 0 values
        multiindex = pd.MultiIndex.from_product((unique_geo_ids, self.fit_dates),
                                                names=[self.geo, Config.DATE_COL])
        assert (
                len(multiindex) <= (GeoConstants.MAX_GEO[self.geo] * len(self.fit_dates))
        ), "more loc-date pairs than maximum number of geographies x number of dates"
        # fill dataframe with missing dates using 0
        data_frame = data_frame.reindex(multiindex, fill_value=0)
        data_frame.fillna(0, inplace=True)
        return data_frame

<<<<<<< HEAD
    def update_indicator(self, input_filepath, logger):
=======
    def update_indicator(self, input_filepath, outpath):
>>>>>>> 12a97123
        """
        Generate and output indicator values.

        Args:
            input_filepath: path to the aggregated claims data
        """
        self.shift_dates()
        final_output_inds = (self.burn_in_dates >= self.startdate) & (self.burn_in_dates <= self.enddate)

        # load data
        base_geo = Config.HRR_COL if self.geo == Config.HRR_COL else Config.FIPS_COL
        data = load_data(input_filepath, self.dropdate, base_geo)
        data_frame = self.geo_reindex(data)

        # handle if we need to adjust by weekday
        wd_params = (
            Weekday.get_params_legacy(
                data_frame,
                "den",
                ["num"],
                Config.DATE_COL,
                [1, 1e5],
                self.logger,
            )
            if self.weekday
            else None
        )
        df_lst = []
        if not self.parallel:
            for geo_id, sub_data in data_frame.groupby(level=0):
                sub_data.reset_index(inplace=True)
                if self.weekday:
                    sub_data = Weekday.calc_adjustment(wd_params, sub_data, ["num"], Config.DATE_COL)
                sub_data.set_index(Config.DATE_COL, inplace=True)
                res = ClaimsHospIndicator.fit(sub_data, self.burnindate, geo_id)
                temp_df = pd.DataFrame(res)
                temp_df = temp_df.loc[final_output_inds]
                df_lst.append(pd.DataFrame(temp_df))
            output_df = pd.concat(df_lst)
        else:
            n_cpu = min(Config.MAX_CPU_POOL, cpu_count())
            self.logger.debug("Starting pool", n_workers=n_cpu)
            with Pool(n_cpu) as pool:
                pool_results = []
                for geo_id, sub_data in data_frame.groupby(level=0, as_index=False):
                    sub_data.reset_index(inplace=True)
                    if self.weekday:
                        sub_data = Weekday.calc_adjustment(wd_params, sub_data, ["num"], Config.DATE_COL)
                    sub_data.set_index(Config.DATE_COL, inplace=True)
                    pool_results.append(
                        pool.apply_async(
                            ClaimsHospIndicator.fit,
                            args=(
                                sub_data,
                                self.burnindate,
                                geo_id,
                            ),
                        )
                    )
<<<<<<< HEAD
                df_lst = [pd.DataFrame(proc.get()).loc([final_output_inds]) for proc in pool_results]
                output_df = pd.concat(df_lst)

        return output_df

    def preprocess_output(self, df) -> pd.DataFrame:
=======
                pool_results = [proc.get() for proc in pool_results]
                for res in pool_results:
                    geo_id = res["geo_id"]
                    res = pd.DataFrame(res)
                    rates[geo_id] = np.array(res.loc[final_output_inds, "rate"])
                    std_errs[geo_id] = np.array(res.loc[final_output_inds, "se"])
                    valid_inds[geo_id] = np.array(res.loc[final_output_inds, "incl"])

        # write out results
        unique_geo_ids = list(rates.keys())
        output_dict = {
            "rates": rates,
            "se": std_errs,
            "dates": self.output_dates,
            "geo_ids": unique_geo_ids,
            "geo_level": self.geo,
            "include": valid_inds,
        }

        self.write_to_csv(output_dict, outpath)
        self.logger.debug("Wrote files", export_dir=outpath)

    def write_to_csv(self, output_dict, output_path="./receiving"):
>>>>>>> 12a97123
        """
        Check for any anomlies and formats the output for exports.

        Parameters
        ----------
        df

        Returns
        -------
        df
        """
        filtered_df = df[df["incl"]]
        filtered_df = filtered_df.reset_index()
        filtered_df.rename(columns={"rate": "val"}, inplace=True)
        filtered_df["timestamp"] = filtered_df["timestamp"].astype(str)
        filtered_df["sample_size"] = np.NaN
        filtered_df.drop(columns=["incl"], inplace=True)

        # sanity check for data
        for geo_id, group in filtered_df.groupby("geo_id"):
            assert not group.val.isnull().any()
            assert not group.se.isnull().any()
            assert np.all(group.se < 5), f"se suspicious, {geo_id}: {np.where(group.se >= 5)[0]}"
            if np.any(group.val > 90):
                for sus_val in np.where(group.val > 90):
                    logging.warning("value suspicious, %s: %d", geo_id, sus_val)
            if self.write_se:
                assert np.all(group.val > 0) and np.all(group.se > 0), "p=0, std_err=0 invalid"

        if self.write_se:
<<<<<<< HEAD
            logging.info("WARNING: WRITING SEs")
        else:
            filtered_df["se"] = np.NaN

        assert sorted(list(filtered_df.columns)) == ["geo_id", "sample_size", "se", "timestamp", "val"]
        return filtered_df
=======
            self.logger.info("WARNING: WRITING SEs", signal=self.signal_name)

        geo_level = output_dict["geo_level"]
        dates = output_dict["dates"]
        geo_ids = output_dict["geo_ids"]
        all_rates = output_dict["rates"]
        all_se = output_dict["se"]
        all_include = output_dict["include"]
        out_n = 0
        for i, date in enumerate(dates):
            filename = "%s/%s_%s_%s.csv" % (
                output_path,
                (date + Config.DAY_SHIFT).strftime("%Y%m%d"),
                geo_level,
                self.signal_name,
            )
            with open(filename, "w") as outfile:
                outfile.write("geo_id,val,se,direction,sample_size\n")
                for geo_id in geo_ids:
                    val = all_rates[geo_id][i]
                    se = all_se[geo_id][i]
                    if all_include[geo_id][i]:
                        assert not np.isnan(val), "value for included value is nan"
                        assert not np.isnan(se), "se for included rate is nan"
                        if val > 90:
                            self.logger.warning("Value suspicious", geo_type=geo_level, geo_value=geo_id, value=val)
                        assert se < 5, f"se suspicious, {geo_id}: {se}"
                        if self.write_se:
                            assert val > 0 and se > 0, "p=0, std_err=0 invalid"
                            outfile.write(
                                "%s,%f,%s,%s,%s\n" % (geo_id, val, se, "NA", "NA"))
                        else:
                            # for privacy reasons we will not report the standard error
                            outfile.write(
                                "%s,%f,%s,%s,%s\n" % (geo_id, val, "NA", "NA", "NA"))
                        out_n += 1

        self.logger.debug("Wrote rows", num_rows=out_n, geo_type=geo_level, num_geo_ids=len(geo_ids))
>>>>>>> 12a97123
<|MERGE_RESOLUTION|>--- conflicted
+++ resolved
@@ -132,11 +132,7 @@
         data_frame.fillna(0, inplace=True)
         return data_frame
 
-<<<<<<< HEAD
-    def update_indicator(self, input_filepath, logger):
-=======
     def update_indicator(self, input_filepath, outpath):
->>>>>>> 12a97123
         """
         Generate and output indicator values.
 
@@ -196,38 +192,12 @@
                             ),
                         )
                     )
-<<<<<<< HEAD
                 df_lst = [pd.DataFrame(proc.get()).loc([final_output_inds]) for proc in pool_results]
                 output_df = pd.concat(df_lst)
 
         return output_df
 
     def preprocess_output(self, df) -> pd.DataFrame:
-=======
-                pool_results = [proc.get() for proc in pool_results]
-                for res in pool_results:
-                    geo_id = res["geo_id"]
-                    res = pd.DataFrame(res)
-                    rates[geo_id] = np.array(res.loc[final_output_inds, "rate"])
-                    std_errs[geo_id] = np.array(res.loc[final_output_inds, "se"])
-                    valid_inds[geo_id] = np.array(res.loc[final_output_inds, "incl"])
-
-        # write out results
-        unique_geo_ids = list(rates.keys())
-        output_dict = {
-            "rates": rates,
-            "se": std_errs,
-            "dates": self.output_dates,
-            "geo_ids": unique_geo_ids,
-            "geo_level": self.geo,
-            "include": valid_inds,
-        }
-
-        self.write_to_csv(output_dict, outpath)
-        self.logger.debug("Wrote files", export_dir=outpath)
-
-    def write_to_csv(self, output_dict, output_path="./receiving"):
->>>>>>> 12a97123
         """
         Check for any anomlies and formats the output for exports.
 
@@ -253,55 +223,14 @@
             assert np.all(group.se < 5), f"se suspicious, {geo_id}: {np.where(group.se >= 5)[0]}"
             if np.any(group.val > 90):
                 for sus_val in np.where(group.val > 90):
-                    logging.warning("value suspicious, %s: %d", geo_id, sus_val)
+                    self.logger.warning("value suspicious, %s: %d", geo_id, sus_val)
             if self.write_se:
                 assert np.all(group.val > 0) and np.all(group.se > 0), "p=0, std_err=0 invalid"
 
         if self.write_se:
-<<<<<<< HEAD
-            logging.info("WARNING: WRITING SEs")
+            self.logger.info("WARNING: WRITING SEs")
         else:
             filtered_df["se"] = np.NaN
 
         assert sorted(list(filtered_df.columns)) == ["geo_id", "sample_size", "se", "timestamp", "val"]
-        return filtered_df
-=======
-            self.logger.info("WARNING: WRITING SEs", signal=self.signal_name)
-
-        geo_level = output_dict["geo_level"]
-        dates = output_dict["dates"]
-        geo_ids = output_dict["geo_ids"]
-        all_rates = output_dict["rates"]
-        all_se = output_dict["se"]
-        all_include = output_dict["include"]
-        out_n = 0
-        for i, date in enumerate(dates):
-            filename = "%s/%s_%s_%s.csv" % (
-                output_path,
-                (date + Config.DAY_SHIFT).strftime("%Y%m%d"),
-                geo_level,
-                self.signal_name,
-            )
-            with open(filename, "w") as outfile:
-                outfile.write("geo_id,val,se,direction,sample_size\n")
-                for geo_id in geo_ids:
-                    val = all_rates[geo_id][i]
-                    se = all_se[geo_id][i]
-                    if all_include[geo_id][i]:
-                        assert not np.isnan(val), "value for included value is nan"
-                        assert not np.isnan(se), "se for included rate is nan"
-                        if val > 90:
-                            self.logger.warning("Value suspicious", geo_type=geo_level, geo_value=geo_id, value=val)
-                        assert se < 5, f"se suspicious, {geo_id}: {se}"
-                        if self.write_se:
-                            assert val > 0 and se > 0, "p=0, std_err=0 invalid"
-                            outfile.write(
-                                "%s,%f,%s,%s,%s\n" % (geo_id, val, se, "NA", "NA"))
-                        else:
-                            # for privacy reasons we will not report the standard error
-                            outfile.write(
-                                "%s,%f,%s,%s,%s\n" % (geo_id, val, "NA", "NA", "NA"))
-                        out_n += 1
-
-        self.logger.debug("Wrote rows", num_rows=out_n, geo_type=geo_level, num_geo_ids=len(geo_ids))
->>>>>>> 12a97123
+        return filtered_df