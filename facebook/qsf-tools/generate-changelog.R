#!/usr/bin/env Rscript

## Combine the codebook and one or more diffs into a single file showing and
## rationalizing changes between waves. The diffs can be annotated, containing a
## `notes` column with rationales for the changes, or the rationales from a
## previous changelog version can be used.
##
## Usage:
##
## Rscript generate-changelog.R UMD|CMU path/to/codebook path/to/diff/or/diff/directory path/to/output/changelog [path/to/old/changelog]"

suppressPackageStartupMessages({
  library(tidyverse)
  library(purrr)
  library(stringr)
  source("qsf-utils.R")
})


generate_changelog <- function(path_to_codebook,
                               path_to_diff,
                               path_to_changelog,
                               path_to_old_changelog,
                               survey_version,
                               rename_map_file="item_rename_map.csv") {
  # Get the codebook. Contains details about each question (text, answer
  # choices, display logic) by wave.
  codebook <- get_codebook(path_to_codebook)
  
  # Get the diffs + rationale. Contains info about which items changed between
  # waves, plus a description of what changed and why.
  qsf_diff <- get_diff(path_to_diff)
  
  if (!("notes" %in% names(qsf_diff))) {
    if (is.null(path_to_old_changelog)) {
      stop("rationales must be provided either in the diff or via an old version of the changelog")
    }
    qsf_diff$notes <- NA_character_
  }
  
  qsf_diff <- expand_out_matrix_subquestions(qsf_diff)
  
  # Rename items as necessary
  path_to_rename_map <- localize_static_filepath(rename_map_file, survey_version)
  qsf_diff <- qsf_diff %>%
    rowwise() %>% 
    mutate(
      variable_name = patch_item_names(variable_name, path_to_rename_map, new_wave)
    )
  
  result <- prepare_matrix_base_questions_for_join(qsf_diff, codebook)
  qsf_diff <- result$diff
  vars_not_in_codebook <- result$vars_not_in_codebook

  changelog <- make_changelog_from_codebook_and_diff(qsf_diff, codebook, vars_not_in_codebook)
  changelog <- add_rationales_from_old_changelog(changelog, path_to_old_changelog)
  check_missing_rationales(changelog)
  
  write_excel_csv(changelog, path_to_changelog, quote="needed")
}

# Read codebook from path. Drop fields we don't use in the changelog.
get_codebook <- function(path_to_codebook) {
  codebook <- read_csv(path_to_codebook, col_types = cols(
    .default = col_character(),
    wave = col_double()
  )) %>%
    rename(question_text = question, matrix_subquestion_text = matrix_subquestion) %>%
    select(
      -replaces, -description, -question_type,
      -response_option_randomization, -respondent_group
    )
  
  return(codebook)
}
  
# Try to load `path_to_diff`. Check if it is a single CSV or a directory
# containing a set of CSVs.
get_diff <- function(path_to_diff) {
  if (dir.exists(path_to_diff)) {
    # Load all CSVs from a directory
    csvs <- list.files(path_to_diff, pattern = "*.csv$", full.names = TRUE)
    qsf_diff <- list()
    for (csv in csvs) {
      qsf_diff[[csv]] <- read_csv(csv, col_types = cols(
        .default = col_character(),
        new_wave = col_double(),
        old_wave = col_double()
      ))
    }
    qsf_diff <- purrr::reduce(qsf_diff, rbind) %>%
      rename(variable_name = item) %>%
      select(-contains("qid"))
  } else if (file.exists(path_to_diff)) {
    # Load a single file
    qsf_diff <- read_csv(path_to_diff, col_types = cols(
      .default = col_character(),
      new_wave = col_double(),
      old_wave = col_double()
    )) %>%
      rename(variable_name = item) %>%
      select(-contains("qid"))
  } else {
    stop(path_to_diff, " is not a valid file or directory")
  }
  
  return(qsf_diff)
}

# Turn any item listed as an `impacted_subquestion` into its own observation.
# Other fields are set to be the same as the base question (e.g. the base
# question is E1 for matrix subquestion E1_1).
expand_out_matrix_subquestions <- function(qsf_diff) {
  # The diff only lists base name for matrix questions that changed. For
  # example, `variable_name` is "Z1" if any matrix subquestion ("Z1_1", "Z1_2",
  # etc) changed. The modified subquestions are listed in column
  # `impacted_subquestions`.
  #
  # Since the codebook lists matrix subquestions separately, we need to split up
  # the `impacted_subquestions` such that each subquestion is its own
  # observation. This will allow us to join the codebook onto the diff.
  nonmatrix_changes <- qsf_diff %>%
    filter(is.na(impacted_subquestions)) %>%
    select(-impacted_subquestions)
  # Separately process any obs with non-missing `impacted_subquestions.`
  matrix_changes <- qsf_diff %>%
    filter(!is.na(impacted_subquestions)) %>%
    # If multiple matrix subquestions changed, list each separately.
    rowwise() %>%
    mutate(new = list(	
      tibble(
        new_wave = new_wave,
        old_wave = old_wave,
        change_type = change_type,
        variable_name = str_split(impacted_subquestions, ", ") %>% unlist(),   
        notes = notes
      )
    )) %>% 
    select(new) %>% 
    unnest(new)
  
  # Combine matrix and non-matrix subquestions. Use rbind to warn if our columns
  # differ.
  qsf_diff <- rbind(nonmatrix_changes, matrix_changes) %>%
    arrange(new_wave, old_wave)
<<<<<<< HEAD

  return(qsf_diff)
}

# Matrix base questions (e.g. the base question is E1 for matrix subquestion
# E1_1) exist in diffs but not in the codebook. To be able to join them between
# the two dfs, create a variable name mapping specifically for use in the join
# operation.
#
# A matrix base question is mapped to the first associated subquestion instance
# for a particular wave. The first subquestion is used for convenience and
# reproducibility; subquestion-specific fields are set to `NA`.
prepare_matrix_base_questions_for_join <- function(qsf_diff, codebook) {
  # If variable_name from the qsf_diff is not also listed as a variable in
=======
  
  # Rename items as necessary
  path_to_rename_map <- localize_static_filepath(rename_map_file, survey_version)
  annotated_diff <- annotated_diff %>%
    rowwise() %>% 
    mutate(
      # Don't rename items that have been removed. Renaming is based on `new_wave`,
      # but removed items are nota ctually present in `new_wave`, just the `old_wave`.
      variable_name = patch_item_names(
        variable_name, path_to_rename_map, new_wave, change_type != "Item removed"
        )
    )
  
  # If variable_name from the annotated_diff is not also listed as a variable in
>>>>>>> e1e36844
  # the codebook, try adding an underscore to the end and looking for a variable
  # in the codebook that starts with that string. The matrix_subquestion_text
  # field of the match should be populated, although we want to ignore it and
  # fill with NA instead.
  vars_not_in_codebook <- setdiff(
    qsf_diff %>% distinct(variable_name) %>% pull(),
    codebook %>% distinct(variable) %>% pull()
  )
  # Add an underscore to the unmatched variable names to create a regex pattern
  matrix_prefixes <- paste0(vars_not_in_codebook, "_")
  names(matrix_prefixes) <- vars_not_in_codebook
  
  # First matrix item match by wave and matrix base question.
  map_matrix_prefix_to_first_match <- codebook %>% 
    mutate(
      join_variable = case_when(
        # Create the basename for matrix items.
        grepl("_", variable) ~ strsplit(variable, "_") %>% purrr::map_chr(~ .x[1]) %>% paste0("_"),
        TRUE ~ variable
      )
    ) %>%
    filter(join_variable %in% matrix_prefixes) %>%
    group_by(wave, join_variable) %>%
    slice_head() %>%
    select(wave, variable, join_variable)
  
  # Add the regex patterns onto the diff.
  qsf_diff <- qsf_diff %>%
    mutate(
      join_variable = case_when(
        variable_name %in% vars_not_in_codebook ~ matrix_prefixes[variable_name],
        TRUE ~ variable_name
      )
    ) %>%
    left_join(
      map_matrix_prefix_to_first_match %>% rename_with(function(column_names) {
        paste("new", column_names, sep = "_")
      }),
      by=c("new_wave" = "new_wave", "join_variable"="new_join_variable")
    ) %>%
    left_join(
      map_matrix_prefix_to_first_match %>% rename_with(function(column_names) {
        paste("old", column_names, sep = "_")
      }),
      by=c("old_wave" = "old_wave", "join_variable"="old_join_variable")
    ) %>%
    rename(
      join_variable_new_wave = new_variable,
      join_variable_old_wave = old_variable
    ) %>% 
    mutate(
      join_variable_new_wave = coalesce(join_variable_new_wave, variable_name),
      join_variable_old_wave = coalesce(join_variable_old_wave, variable_name)
    ) %>%
    select(-join_variable)
  
  return(list("diff" = qsf_diff, "vars_not_in_codebook" = vars_not_in_codebook))
}

# Join codebook onto diff and modify columns to make the changelog.
make_changelog_from_codebook_and_diff <- function(qsf_diff, codebook, vars_not_in_codebook) {
  # Create changelog by joining codebook onto annotated diff.
  changelog <- qsf_diff %>%
    # Add info about new version of question
    left_join(
      codebook %>% rename_with(function(column_names) {
        paste("new", column_names, sep = "_")
      }),
      by=c("new_wave" = "new_wave", "join_variable_new_wave" = "new_variable")
    ) %>%
    # Add info about previous version of question
    left_join(
      codebook %>% rename_with(function(column_names) {
        paste("old", column_names, sep = "_")
      }),
      by=c("old_wave" = "old_wave", "join_variable_old_wave" = "old_variable")
    ) %>%
    select(
      new_wave,
      old_wave,
      variable_name,
      change_type,
      new_question_text,
      new_matrix_subquestion_text,
      new_response_options,
      new_display_logic,
      old_question_text,
      old_matrix_subquestion_text,
      old_response_options,
      old_display_logic,
      notes
    ) %>%
    # If item is a matrix question where something other than the matrix
    # subquestions changed between waves, drop matrix_subquestion_text fields,
    # which are relevant for only a single subquestion.
    mutate(
      new_matrix_subquestion_text = case_when(
        variable_name %in% vars_not_in_codebook ~ NA_character_,
        TRUE ~ new_matrix_subquestion_text
      ),
      old_matrix_subquestion_text = case_when(
        variable_name %in% vars_not_in_codebook ~ NA_character_,
        TRUE ~ old_matrix_subquestion_text
      )
    )
  
  return(changelog)
}

# Add old rationales, if available, to new changelog
add_rationales_from_old_changelog <- function(changelog, path_to_old_changelog) {
  # If path_to_old_changelog is provided, prefer it over existing notes column.
  if (!is.null(path_to_old_changelog)) {
    old_changelog <- read_csv(path_to_old_changelog, col_types = cols(
      .default = col_character(),
      new_wave = col_double(),
      old_wave = col_double()
    )) %>% 
      select(new_wave, old_wave, variable_name, change_type, notes)
    changelog <- changelog %>%
      select(-notes) %>%
      left_join(old_changelog, by=c("new_wave", "old_wave", "variable_name", "change_type"))
  }
  
  return(changelog)
}

check_missing_rationales <- function(changelog) {
  if (any(is.na(changelog$notes))) {
    vars_missing_rationales <- changelog %>%
      filter(is.na(notes) | notes == "") %>%
      pull(variable_name)
    waves <- changelog %>%
      filter(is.na(notes) | notes == "") %>%
      pull(new_wave)
    change_types <- changelog %>%
      filter(is.na(notes) | notes == "") %>%
      pull(change_type)
    warning(
      "variables ", paste0(vars_missing_rationales, " (new_wave ", waves, ", ", change_types, ")", collapse = ", "),
      " are missing rationales"
    )
  }
  
  return(NULL)
}

args <- commandArgs(TRUE)

if (!(length(args) %in% c(4, 5))) {
  stop("Usage: Rscript generate-changelog.R UMD|CMU path/to/codebook path/to/diff/directory path/to/output/changelog [path/to/old/changelog]")
}

survey_version <- args[1]
path_to_codebook <- args[2]
path_to_diff <- args[3]
path_to_changelog <- args[4]

if (length(args) == 5) {
  path_to_old_changelog <- args[5]
} else {
  path_to_old_changelog <- NULL
}

invisible(generate_changelog(path_to_codebook, path_to_diff, path_to_changelog, path_to_old_changelog, survey_version))<|MERGE_RESOLUTION|>--- conflicted
+++ resolved
@@ -45,7 +45,11 @@
   qsf_diff <- qsf_diff %>%
     rowwise() %>% 
     mutate(
-      variable_name = patch_item_names(variable_name, path_to_rename_map, new_wave)
+      # Don't rename items that have been removed. Renaming is based on `new_wave`,
+      # but removed items are not actually present in `new_wave`, just the `old_wave`.
+      variable_name = patch_item_names(
+        variable_name, path_to_rename_map, new_wave, change_type != "Item removed"
+      )
     )
   
   result <- prepare_matrix_base_questions_for_join(qsf_diff, codebook)
@@ -143,7 +147,6 @@
   # differ.
   qsf_diff <- rbind(nonmatrix_changes, matrix_changes) %>%
     arrange(new_wave, old_wave)
-<<<<<<< HEAD
 
   return(qsf_diff)
 }
@@ -158,22 +161,6 @@
 # reproducibility; subquestion-specific fields are set to `NA`.
 prepare_matrix_base_questions_for_join <- function(qsf_diff, codebook) {
   # If variable_name from the qsf_diff is not also listed as a variable in
-=======
-  
-  # Rename items as necessary
-  path_to_rename_map <- localize_static_filepath(rename_map_file, survey_version)
-  annotated_diff <- annotated_diff %>%
-    rowwise() %>% 
-    mutate(
-      # Don't rename items that have been removed. Renaming is based on `new_wave`,
-      # but removed items are nota ctually present in `new_wave`, just the `old_wave`.
-      variable_name = patch_item_names(
-        variable_name, path_to_rename_map, new_wave, change_type != "Item removed"
-        )
-    )
-  
-  # If variable_name from the annotated_diff is not also listed as a variable in
->>>>>>> e1e36844
   # the codebook, try adding an underscore to the end and looking for a variable
   # in the codebook that starts with that string. The matrix_subquestion_text
   # field of the match should be populated, although we want to ignore it and
