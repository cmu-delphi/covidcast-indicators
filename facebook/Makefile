--- conflicted
+++ resolved
@@ -56,13 +56,9 @@
 	cp params.json tidy/
 	mv $(RECEIVING)/*.csv tidy/$(RECEIVING)
 	mv $(INDIVIDUAL)/*.csv* tidy/$(INDIVIDUAL)
-<<<<<<< HEAD
 	mv $(INDIVIDUAL_RACEETH)/*.csv* tidy/$(INDIVIDUAL_RACEETH)
-	tar -czf tidy-`date +"%Y-%m-%d-%H%M%S"`.tgz tidy
-=======
 	tar -czf scratch/tidy-`date +"%Y-%m-%d-%H%M%S"`.tgz --exclude='tidy-*.tgz' tidy
 	mv scratch/*.tgz tidy/
->>>>>>> 50c1da38
 
 clean:
 	rm -f $(RECEIVING)/*.csv $(INDIVIDUAL)/*.csv $(INDIVIDUAL_RACEETH)/*.csv  $(CIDS)/*.csv
@@ -148,11 +144,7 @@
 	grep "scheduled core" tmp ; \
 	[ "$$?" -eq 1 ]
 
-<<<<<<< HEAD
-pipeline: init-qualtrics params.json $(WEIGHTS) run-R post-cids post-individual post-individual-raceeth post-done tidy
-=======
-pipeline: scratch init-qualtrics params.json $(WEIGHTS) run-R post-cids post-individual post-done tidy
->>>>>>> 50c1da38
+pipeline: scratch init-qualtrics params.json $(WEIGHTS) run-R post-cids post-individual post-individual-raceeth post-done tidy
 	grep $(TODAY) params.json
 	[ -f $(YESTERDAY) ] && rm $(YESTERDAY) || true
 	touch $@
