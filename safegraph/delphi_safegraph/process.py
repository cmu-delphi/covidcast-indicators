"""Internal functions for creating Safegraph indicator."""
import datetime
import os
from typing import List
import numpy as np
import pandas as pd
from delphi_utils.signal import add_prefix

from delphi_utils import GeoMapper

from .constants import HOME_DWELL, COMPLETELY_HOME, FULL_TIME_WORK, PART_TIME_WORK, GEO_RESOLUTIONS

# Magic number for modular arithmetic; CBG -> FIPS
MOD = 10000000

# Base file name for raw data CSVs.
CSV_NAME = 'social-distancing.csv.gz'


def validate(df):
    """Confirm that a data frame has only one date."""
    timestamps = df['date_range_start'].apply(date_from_timestamp)
    assert len(timestamps.unique()) == 1


def date_from_timestamp(timestamp) -> datetime.date:
    """Extract the date from a timestamp beginning with {YYYY}-{MM}-{DD}T."""
    return datetime.date.fromisoformat(timestamp.split('T')[0])


def files_in_past_week(current_filename) -> List[str]:
    """Construct file paths from previous 6 days.

    Parameters
    ----------
    current_filename: str
        name of CSV file.  Must be of the form
        {path}/{YYYY}/{MM}/{DD}/{YYYY}-{MM}-{DD}-{CSV_NAME}
    Returns
    -------
    List of file names corresponding to the 6 days prior to YYYY-MM-DD.
    """
    path, year, month, day, _ = current_filename.rsplit('/', 4)
    current_date = datetime.date(int(year), int(month), int(day))
    one_day = datetime.timedelta(days=1)
    for _ in range(1, 7):
        current_date = current_date - one_day
        date_str = current_date.isoformat()
        date_path = date_str.replace('-', '/')
        new_filename = f'{path}/{date_path}/{date_str}-{CSV_NAME}'
        yield new_filename


def add_suffix(signals, suffix):
    """Add `suffix` to every element of `signals`."""
    return [s + suffix for s in signals]


<<<<<<< HEAD
def add_prefix(signal_names, wip_signal, prefix: str):
    """Add prefix to signal if there is a WIP signal.

    Parameters
    ----------
    signal_names: List[str]
        Names of signals to be exported
    prefix : 'wip_'
        prefix for new/non public signals
    wip_signal : List[str] or bool
        a list of wip signals: [], OR
        all signals in the registry: True OR
        only signals that have never been published: False
    Returns
    -------
    List of signal names
        wip/non wip signals for further computation
    """
    if wip_signal is True:
        return [prefix + signal for signal in signal_names]
    if isinstance(wip_signal, list):
        make_wip = set(wip_signal)
        return [
            (prefix if signal in make_wip else "") + signal
            for signal in signal_names
        ]
    if wip_signal in {False, ""}:
        return [
            signal if public_signal(signal)
            else prefix + signal
            for signal in signal_names
        ]
    raise ValueError("Supply True | False or '' or [] | list()")


def public_signal(signal_):
    """Check if the signal name is already public using COVIDcast.

    Parameters
    ----------
    signal_ : str
        Name of the signal
    Returns
    -------
    bool
        True if the signal is present
        False if the signal is not present
    """
    epidata_df = covidcast.metadata()
    for index in range(len(epidata_df)):
        if epidata_df['signal'][index] == signal_:
            return True
    return False


=======
>>>>>>> f2a10760
def construct_signals(cbg_df, signal_names):
    """Construct Census-block level signals.

    In its current form, we prepare the following signals in addition to those
    already available in raw form from Safegraph:
    - completely_home_prop, defined as:
        completely_home_device_count / device_count
    - full_time_work_prop, defined as:
        full_time_work_behavior_devices / device_count
    - part_time_work_prop, defined as:
        part_time_work_behavior_devices / device_count
    Documentation for the social distancing metrics:
    https://docs.safegraph.com/docs/social-distancing-metrics
    Parameters
    ----------
    cbg_df: pd.DataFrame
        Census block group-level dataframe with raw social distancing
        indicators from Safegraph.
    signal_names: List[str]
        Names of signals to be exported.
    Returns
    -------
    pd.DataFrame
        Dataframe with columns: timestamp, county_fips, and
        {each signal described above}.
    """
    # Preparation
    cbg_df['county_fips'] = (cbg_df['origin_census_block_group'] // MOD).apply(
        lambda x: f'{int(x):05d}')

    # Transformation: create signal not available in raw data
    for signal in signal_names:
        if FULL_TIME_WORK in signal:
            cbg_df[signal] = (cbg_df['full_time_work_behavior_devices']
                              / cbg_df['device_count'])
        elif COMPLETELY_HOME in signal:
            cbg_df[signal] = (cbg_df['completely_home_device_count']
                              / cbg_df['device_count'])
        elif PART_TIME_WORK in signal:
            cbg_df[signal] = (cbg_df['part_time_work_behavior_devices']
                              / cbg_df['device_count'])
        elif HOME_DWELL in signal:
            cbg_df[signal] = (cbg_df['median_home_dwell_time'])

    # Subsetting
    return cbg_df[['county_fips'] + signal_names]


def aggregate(df, signal_names, geo_resolution='county'):
    """Aggregate signals to appropriate resolution and produce standard errors.

    Parameters
    ----------
    df: pd.DataFrame
        County block group-level data with prepared signals (output of
        construct_signals().
    signal_names: List[str]
        Names of signals to be exported.
    geo_resolution: str
        One of ('county', 'state')
    Returns
    -------
    pd.DataFrame:
        DataFrame with one row per geo_id, with columns for the individual
        signals, standard errors, and sample sizes.
    """
    # Prepare geo resolution
    if geo_resolution == 'county':
        geo_transformed_df = df.copy()
        geo_transformed_df['geo_id'] = df['county_fips']
    elif geo_resolution == 'state':
        gmpr = GeoMapper()
        geo_transformed_df = gmpr.add_geocode(df,
                              from_col='county_fips',
                              from_code='fips',
                              new_code='state_id',
                              new_col='geo_id',
                              dropna=False)
    else:
        raise ValueError(
            f'`geo_resolution` must be one of {GEO_RESOLUTIONS}.')

    # Aggregation and signal creation
    grouped_df = geo_transformed_df.groupby(['geo_id'])[signal_names]
    df_mean = grouped_df.mean()
    df_sd = grouped_df.std()
    df_n = grouped_df.count()
    agg_df = pd.DataFrame.join(df_mean, df_sd,
                               lsuffix='_mean', rsuffix='_sd')
    agg_df = pd.DataFrame.join(agg_df, df_n.rename({
        signal: signal + '_n' for signal in signal_names
    }, axis=1))
    for signal in signal_names:
        agg_df[f'{signal}_se'] = (agg_df[f'{signal}_sd']
                                  / np.sqrt(agg_df[f'{signal}_n']))
    return agg_df.reset_index()


def process_window(df_list: List[pd.DataFrame],
                   signal_names: List[str],
                   geo_resolutions: List[str],
                   export_dir: str):
    """Process a list of input census block group-level data frames as a single data set and export.

    Assumes each data frame has _only_ one date of data.

    Parameters
    ----------
    cbg_df: pd.DataFrame
        list of census block group-level frames.
    signal_names: List[str]
        signal names to be processed
    geo_resolutions: List[str]
        List of geo resolutions to export the data.
    export_dir
        path where the output files are saved
    Returns
    -------
    None.  One file is written per (signal, resolution) pair containing the
    aggregated data from `df`.
    """
    for df in df_list:
        validate(df)
    date = date_from_timestamp(df_list[0].at[0, 'date_range_start'])
    cbg_df = pd.concat(construct_signals(df, signal_names) for df in df_list)
    for geo_res in geo_resolutions:
        aggregated_df = aggregate(cbg_df, signal_names, geo_res)
        for signal in signal_names:
            df_export = aggregated_df[
                ['geo_id']
                + [f'{signal}_{x}' for x in ('mean', 'se', 'n')]
            ].rename({
                f'{signal}_mean': 'val',
                f'{signal}_se': 'se',
                f'{signal}_n': 'sample_size',
            }, axis=1)
            date_str = date.strftime('%Y%m%d')
            df_export.to_csv(f'{export_dir}/{date_str}_{geo_res}_{signal}.csv',
                             na_rep='NA',
                             index=False, )


def process(filenames: List[str],
            signal_names: List[str],
            wip_signal,
            geo_resolutions: List[str],
            export_dir: str):
    """Create and exports signals corresponding both single day and averaged over the previous week.

    Parameters
    ----------
    current_filename: List[str]
        paths to files holding data.
        The first entry of the list should correspond to the target date while
        the remaining entries should correspond to the dates from each day in
        the week preceding the target date.
    signal_names: List[str]
        signal names to be processed for a single date.
        A second version of each such signal named {SIGNAL}_7d_avg will be
        created averaging {SIGNAL} over the past 7 days.
    wip_signal : List[str] or bool
        a list of wip signals: [], OR
        all signals in the registry: True OR
        only signals that have never been published: False
    geo_resolutions: List[str]
        List of geo resolutions to export the data.
    export_dir
        path where the output files are saved.
    Returns
    -------
    None.  For each (signal, resolution) pair, one file is written for the
    single date values to {export_dir}/{date}_{resolution}_{signal}.csv and
    one for the data averaged over the previous week to
    {export_dir}/{date}_{resolution}_{signal}_7d_avg.csv.
    """
    past_week = []
    for fname in filenames:
        if os.path.exists(fname):
            past_week.append(pd.read_csv(fname))

    # First process the current file alone...
    process_window(past_week[:1],
                   add_prefix(signal_names, wip_signal, 'wip_'),
                   geo_resolutions,
                   export_dir)
    # ...then as part of the whole window.
    process_window(past_week,
                   add_prefix(add_suffix(signal_names, '_7d_avg'),
                              wip_signal,
                              'wip_'),
                   geo_resolutions,
                   export_dir)<|MERGE_RESOLUTION|>--- conflicted
+++ resolved
@@ -56,64 +56,6 @@
     return [s + suffix for s in signals]
 
 
-<<<<<<< HEAD
-def add_prefix(signal_names, wip_signal, prefix: str):
-    """Add prefix to signal if there is a WIP signal.
-
-    Parameters
-    ----------
-    signal_names: List[str]
-        Names of signals to be exported
-    prefix : 'wip_'
-        prefix for new/non public signals
-    wip_signal : List[str] or bool
-        a list of wip signals: [], OR
-        all signals in the registry: True OR
-        only signals that have never been published: False
-    Returns
-    -------
-    List of signal names
-        wip/non wip signals for further computation
-    """
-    if wip_signal is True:
-        return [prefix + signal for signal in signal_names]
-    if isinstance(wip_signal, list):
-        make_wip = set(wip_signal)
-        return [
-            (prefix if signal in make_wip else "") + signal
-            for signal in signal_names
-        ]
-    if wip_signal in {False, ""}:
-        return [
-            signal if public_signal(signal)
-            else prefix + signal
-            for signal in signal_names
-        ]
-    raise ValueError("Supply True | False or '' or [] | list()")
-
-
-def public_signal(signal_):
-    """Check if the signal name is already public using COVIDcast.
-
-    Parameters
-    ----------
-    signal_ : str
-        Name of the signal
-    Returns
-    -------
-    bool
-        True if the signal is present
-        False if the signal is not present
-    """
-    epidata_df = covidcast.metadata()
-    for index in range(len(epidata_df)):
-        if epidata_df['signal'][index] == signal_:
-            return True
-    return False
-
-
-=======
->>>>>>> f2a10760
 def construct_signals(cbg_df, signal_names):
     """Construct Census-block level signals.
 
