--- conflicted
+++ resolved
@@ -411,6 +411,10 @@
       12. `value_updated_timestamp`: now
    2. Update the `epimetric_latest` table with any new keys or new versions of existing keys.
 
+Consider what settings to use in the `params.json.template` file in accordance with how you want to run the indicator and acquisition.
+Pay attention to the receiving directory, as well as how you can store credentials in vault.
+Refer to [this guide](https://docs.google.com/document/d/1Bbuvtoxowt7x2_8USx_JY-yTo-Av3oAFlhyG-vXGG-c/edit#heading=h.8kkoy8sx3t7f) for more vault info.
+
 ### CI/CD
 
 * Add module name to the `build` job in `.github/workflows/python-ci.yml`.
@@ -426,16 +430,13 @@
 
 ### Staging
 
-<<<<<<< HEAD
-After developing the pipeline code, but before release to prod, the pipeline should be run on staging for at least a week.
-=======
-After developing the pipeline code, but before deploying in development, the pipeline should be run on staging for at least a week.
-This involves setting up some cronicle jobs as follows:
->>>>>>> 3a6c4118
-
-The indicator run code is automatically deployed on staging after your branch is merged into main. After merging, make sure you have proper access to Cronicle and staging server `app-mono-dev-01.delphi.cmu.edu` _and_ can see your code on staging at `/home/indicators/runtime/`.
-
-Then, on Cronicle, create two jobs: First one to run the indicator and second one to load the output csv files into database. 
+After developing the pipeline code, but before deploying in development, the pipeline should be tested on staging.
+Indicator runs should be set up to run automatically daily for at least a week.
+
+The indicator run code is automatically deployed on staging after your branch is merged into `main`.
+After merging, make sure you have proper access to Cronicle and staging server `app-mono-dev-01.delphi.cmu.edu` _and_ can see your code on staging at `/home/indicators/runtime/`.
+
+Then, on Cronicle, create two jobs: one to run the indicator and one to load the output csv files into database. 
 
 We start by setting up the acquisition job.
 
@@ -490,7 +491,7 @@
 ssh -T -l ${user} ${host} "sudo -u indicators -s bash -c 'cd /home/indicators/runtime/${ind_name} && env/bin/python -m delphi_${ind_name}'";
 ```
 
-Note the staging hostname in `host`.
+Note the staging hostname in `host` and how the acquisition job is chained to run right after the indicator job.
 
 Note that `ind_name` variable here refer to the top-level directory name where code is located, while `acq_ind_name` refer to the directory name where output csv files are located, which corresponds to the name of `source` column in our database, as mentioned in step 3.
 
@@ -522,7 +523,6 @@
 affiliates. Other names may be trademarks of their respective
 owners.
 
-<<<<<<< HEAD
 Type 'help;' or '\h' for help. Type '\c' to clear the current input statement.
 
 mysql> use covid;
@@ -545,7 +545,7 @@
 +---------------+--------+----------------------------------+
 ```
 
-Then, check if number of records ingested in db matches with number of rows in csv when running locally.
+Then, check if the number of records ingested in db matches with the number of rows in csv when running locally.
 For example, the below query sets the `issue` date being the day acquisition job was run, and `signal_key_id` correspond with signals from our new source.
 Check if this count matches with local run result.
 
@@ -562,20 +562,9 @@
 You can also check how data looks more specifically at each geo level or among different signal names depending on the quirks of the source.
 
 See [@korlaxxalrok](https://www.github.com/korlaxxalrok) or [@minhkhul](https://www.github.com/minhkhul) for more information.
-=======
-Note the staging hostname and how the acquisition job is chained to run right after the indicator job.
-Do a few test runs.
->>>>>>> 3a6c4118
 
 If everything goes well make a prod version of the indicator run job and use that to run indicator on a daily basis.
 
-<<<<<<< HEAD
-=======
-Another thing to do is setting up the params.json template file in accordance with how you want to run the indicator and acquisition.
-Pay attention to the receiving directory, as well as how you can store credentials in vault.
-Refer to [this guide](https://docs.google.com/document/d/1Bbuvtoxowt7x2_8USx_JY-yTo-Av3oAFlhyG-vXGG-c/edit#heading=h.8kkoy8sx3t7f) for more vault info.
->>>>>>> 3a6c4118
-
 ### Signal Documentation
 
 TODO
