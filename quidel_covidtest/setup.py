from setuptools import setup
from setuptools import find_packages

required = [
<<<<<<< HEAD
=======
    "boto3",
    "covidcast",
>>>>>>> 5c72cbd9
    "darker[isort]~=2.1.1",
    "delphi-utils",
    "imap-tools",
    "numpy",
    "openpyxl",
    "pandas",
    "pyarrow",
    "pydocstyle",
    "pylint==2.8.3",
    "pytest-cov",
    "pytest",
    "xlrd==1.2.0", # needed by Pandas to read Excel files
]

setup(
    name="quidel_covidtest",
    version="0.1.0",
    description="Indicators Pulled from datadrop email",
    author="",
    author_email="",
    url="https://github.com/cmu-delphi/covidcast-indicators",
    install_requires=required,
    classifiers=[
        "Development Status :: 5 - Production/Stable",
        "Intended Audience :: Developers",
        "Programming Language :: Python :: 3.8",
    ],
    packages=find_packages(),
)<|MERGE_RESOLUTION|>--- conflicted
+++ resolved
@@ -2,11 +2,7 @@
 from setuptools import find_packages
 
 required = [
-<<<<<<< HEAD
-=======
     "boto3",
-    "covidcast",
->>>>>>> 5c72cbd9
     "darker[isort]~=2.1.1",
     "delphi-utils",
     "imap-tools",
