--- conflicted
+++ resolved
@@ -133,22 +133,6 @@
             "missing_val": [Nans.DELETED] + [Nans.NOT_MISSING] * 2,
             "missing_se": [Nans.DELETED] + [Nans.NOT_MISSING] * 2,
             "missing_sample_size": [Nans.DELETED] + [Nans.NOT_MISSING] * 2,
-<<<<<<< HEAD
-            })
-
-        csv2_deleted = pd.DataFrame(
-            np.empty(0, dtype=[
-                ("geo_id", str),
-                ("val", float),
-                ("se", float),
-                ("sample_size", float),
-                ("missing_val", int),
-                ("missing_se", int),
-                ("missing_sample_size", int)
-                ]),
-            index=[]
-            )
-=======
         })
 
         csv2_deleted = pd.DataFrame({
@@ -160,7 +144,6 @@
             "missing_se": [Nans.DELETED],
             "missing_sample_size": [Nans.DELETED],
         })
->>>>>>> 19e8be40
 
         arch_diff = ArchiveDiffer(cache_dir, export_dir)
 
@@ -355,20 +338,6 @@
         assert_frame_equal(
             pd.read_csv(join(export_dir, "csv1.csv"), dtype=CSV_DTYPES),
             csv1_diff)
-<<<<<<< HEAD
-        csv2_deleted = pd.DataFrame(
-            np.empty(0, dtype=[
-                ("geo_id", str),
-                ("val", float),
-                ("se", float),
-                ("sample_size", float),
-                ("missing_val", int),
-                ("missing_se", int),
-                ("missing_sample_size", int)
-                ]),
-            index=[]
-            )
-=======
         csv2_deleted = pd.DataFrame({
             "geo_id": ["1"],
             "val": [np.nan],
@@ -378,7 +347,6 @@
             "missing_se": [Nans.DELETED],
             "missing_sample_size": [Nans.DELETED],
         })
->>>>>>> 19e8be40
         assert_frame_equal(
             pd.read_csv(join(export_dir, "csv2.csv"), dtype=CSV_DTYPES),
             csv2_deleted)
@@ -595,20 +563,6 @@
         assert_frame_equal(
             pd.read_csv(join(export_dir, "csv1.csv"), dtype=CSV_DTYPES),
             csv1_diff)
-<<<<<<< HEAD
-        csv2_deleted = pd.DataFrame(
-            np.empty(0, dtype=[
-                ("geo_id", str),
-                ("val", float),
-                ("se", float),
-                ("sample_size", float),
-                ("missing_val", int),
-                ("missing_se", int),
-                ("missing_sample_size", int)
-                ]),
-            index=[]
-            )
-=======
         csv2_deleted = pd.DataFrame({
             "geo_id": ["1"],
             "val": [np.nan],
@@ -618,7 +572,6 @@
             "missing_se": [Nans.DELETED],
             "missing_sample_size": [Nans.DELETED],
         })
->>>>>>> 19e8be40
         assert_frame_equal(
             pd.read_csv(join(export_dir, "csv2.csv"), dtype=CSV_DTYPES),
             csv2_deleted)
