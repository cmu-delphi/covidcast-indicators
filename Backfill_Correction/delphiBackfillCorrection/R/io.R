#' Read a parquet file into a dataframe
#' 
<<<<<<< HEAD
#' @template input_dir-template
#'
#' @importFrom arrow read_parquet
#' @importFrom dplyr select %>%
#' @importFrom rlang .data
#'
#' @export
read_data <- function(input_dir) {
  df <- read_parquet(input_dir, as_data_frame = TRUE) %>%
    ## TODO make this more robust
    select(-.data$`__index_level_0__`)
=======
#' @param path path to a single parquet file to read in
#'
#' @importFrom arrow read_parquet
#'
#' @export
read_data <- function(path){
  df <- read_parquet(path, as_data_frame = TRUE)
>>>>>>> fbd24434
  return (df)
}

#' Export the result to customized directory
#'
#' @param test_data test data containing prediction results
#' @param coef_data data frame containing the estimated coefficients
#' @template export_dir-template
#' @template geo_level-template
#' @template test_lag-template
#'
#' @importFrom readr write_csv
#' @importFrom stringr str_interp
#'
#' @export
export_test_result <- function(test_data, coef_data, export_dir,
                               geo_level, test_lag) {
  if (!missing(test_lag)) {
    base_name = str_interp("{geo_level}_lag{test_lag}.csv")
  } else {
    base_name = str_interp("{geo_level}.csv")
  }

  pred_output_dir = str_interp("prediction_{base_name}")
  write_csv(test_data, file.path(export_dir, pred_output_dir))
  
  coef_output_dir = str_interp("coefs_{base_name}")
  write_csv(test_data, file.path(export_dir, coef_output_dir))
}

#' List valid input files.
<<<<<<< HEAD
#'
#' @template indicator-template
#' @template signal-template
#' @template geo_level-template
#' @template params-template
#' @param sub_dir string specifying the indicator-specific directory within
#'     the general input directory `params$input_dir`
get_files_list <- function(indicator, signal, geo_level, params, sub_dir) {
  # Make sure we're reading in both 4-week rollup and daily files.
  if (!missing(sub_dir)) {
    input_dir <- file.path(params$input_dir, sub_dir)
  } else {
    input_dir <- params$input_dir
  }

=======
get_files_list <- function(indicator, signal, params, sub_dir = "") {
>>>>>>> fbd24434
  # Convert input_group into file names.
  daily_pattern <- create_name_pattern(indicator, signal, "daily")
  rollup_pattern <- create_name_pattern(indicator, signal, "rollup")
  
  # Filter files lists to only include those containing dates we need for training
  daily_input_files <- list.files(
      input_dir, pattern = daily_pattern, full.names = TRUE
    ) %>%
    subset_valid_files("daily", params)
  rollup_input_files <- list.files(
      input_dir, pattern = rollup_pattern, full.names = TRUE
    ) %>%
    subset_valid_files("rollup", params)
  
  return(c(daily_input_files, rollup_input_files))
}

#' Return file names only if they contain data to be used in training
#' 
#' Parse filenames to find included dates. Use different patterns if file
#' includes daily or rollup (multiple days) data.
#'
#' @param files_list character vector of input files of a given `file_type`
#' @template file_type-template
#' @template params-template
subset_valid_files <- function(files_list, file_type = c("daily", "rollup"), params) {
  file_type <- match.arg(file_type)
  date_format = "%Y%m%d"
  switch(file_type,
         daily = {
           start_dates <- as.Date(
             sub("^.*/.*_as_of_([0-9]{8}).parquet$", "\\1", files_list),
             format = date_format
           )
           end_dates <- start_dates
         },
         rollup = {
           rollup_pattern <- "^.*/.*_from_([0-9]{8})_to_([0-9]{8}).parquet$"
           start_dates <- as.Date(
             sub(rollup_pattern, "\\1", files_list),
             format = date_format
           )
           end_dates <- as.Date(
             sub(rollup_pattern, "\\2", files_list),
             format = date_format
           )
         }
  )
  
  ## TODO: start_date depends on if we're doing model training or just corrections.
  start_date <- TODAY - params$training_days - params$ref_lag
  end_date <- TODAY - 1
  
  # Only keep files with data that falls at least somewhat between the desired
  # start and end range dates.
  files_list <- files_list[
    !(( start_dates < start_date & end_dates < start_date ) | 
        ( start_dates > end_date & end_dates > end_date ))]
  
  return(files_list)
}

#' Create pattern to match input files of a given type and signal
#' 
#' @template indicator-template
#' @template signal-template
#' @template geo_level-template
#' @template file_type-template
#'
#' @importFrom stringr str_interp
create_name_pattern <- function(indicator, signal,
                                file_type = c("daily", "rollup")) {
  file_type <- match.arg(file_type)
  switch(file_type,
         daily = str_interp("{indicator}_{signal}_as_of_[0-9]{8}.parquet$"),
         rollup = str_interp("{indicator}_{signal}_from_[0-9]{8}_to_[0-9]{8}.parquet$")
  )
}<|MERGE_RESOLUTION|>--- conflicted
+++ resolved
@@ -1,26 +1,12 @@
 #' Read a parquet file into a dataframe
 #' 
-<<<<<<< HEAD
 #' @template input_dir-template
-#'
-#' @importFrom arrow read_parquet
-#' @importFrom dplyr select %>%
-#' @importFrom rlang .data
-#'
-#' @export
-read_data <- function(input_dir) {
-  df <- read_parquet(input_dir, as_data_frame = TRUE) %>%
-    ## TODO make this more robust
-    select(-.data$`__index_level_0__`)
-=======
-#' @param path path to a single parquet file to read in
 #'
 #' @importFrom arrow read_parquet
 #'
 #' @export
-read_data <- function(path){
-  df <- read_parquet(path, as_data_frame = TRUE)
->>>>>>> fbd24434
+read_data <- function(input_dir) {
+  df <- read_parquet(input_dir, as_data_frame = TRUE)
   return (df)
 }
 
@@ -52,15 +38,13 @@
 }
 
 #' List valid input files.
-<<<<<<< HEAD
 #'
 #' @template indicator-template
 #' @template signal-template
-#' @template geo_level-template
 #' @template params-template
 #' @param sub_dir string specifying the indicator-specific directory within
 #'     the general input directory `params$input_dir`
-get_files_list <- function(indicator, signal, geo_level, params, sub_dir) {
+get_files_list <- function(indicator, signal, params, sub_dir) {
   # Make sure we're reading in both 4-week rollup and daily files.
   if (!missing(sub_dir)) {
     input_dir <- file.path(params$input_dir, sub_dir)
@@ -68,9 +52,6 @@
     input_dir <- params$input_dir
   }
 
-=======
-get_files_list <- function(indicator, signal, params, sub_dir = "") {
->>>>>>> fbd24434
   # Convert input_group into file names.
   daily_pattern <- create_name_pattern(indicator, signal, "daily")
   rollup_pattern <- create_name_pattern(indicator, signal, "rollup")
