#!/usr/bin/env Rscript

## Combine the codebook and one or more diffs into a single file showing and
## rationalizing changes between waves. The diffs can be annotated, containing a
## `notes` column with rationales for the changes, or the rationales from a
## previous changelog version can be used.
##
## Usage:
##
## Rscript generate-changelog.R UMD|CMU path/to/codebook path/to/diff/or/diff/directory path/to/output/changelog [path/to/old/changelog]

suppressPackageStartupMessages({
  library(tidyverse)
  library(purrr)
  library(stringr)
  source("qsf-utils.R")
})


generate_changelog <- function(path_to_codebook,
                               path_to_diff,
                               path_to_changelog,
                               path_to_old_changelog,
                               survey_version,
                               rename_map_file="item_rename_map.csv") {
  # Get the codebook. Contains details about each question (text, answer
  # choices, display logic) by wave.
  codebook <- get_codebook(path_to_codebook)
  
  # Get the diffs + rationale. Contains info about which items changed between
  # waves, plus a description of what changed and why.
  qsf_diff <- get_diff(path_to_diff)
  
<<<<<<< HEAD
  if (!("notes" %in% names(qsf_diff)) && is.null(path_to_old_changelog)) {
    warning("rationales must be provided either in the diff or via an old version of the changelog")
=======
  if (!("notes" %in% names(qsf_diff))) {
    if (is.null(path_to_old_changelog)) {
      stop("rationales must be provided either in the diff or via an old version of the changelog")
    }
>>>>>>> 194f23aa
    qsf_diff$notes <- NA_character_
  }
  
  qsf_diff <- expand_out_matrix_subquestions(qsf_diff)
  
  # Rename items as necessary
  path_to_rename_map <- localize_static_filepath(rename_map_file, survey_version)
  qsf_diff <- qsf_diff %>%
    rowwise() %>% 
    mutate(
      # Don't rename items that have been removed. Renaming is based on `new_wave`,
      # but removed items are not actually present in `new_wave`, just the `old_wave`.
      variable_name = patch_item_names(
        variable_name, path_to_rename_map, new_wave, change_type != "Item removed"
      )
    )
  
  result <- prepare_matrix_base_questions_for_join(qsf_diff, codebook)
  qsf_diff <- result$diff
  vars_not_in_codebook <- result$vars_not_in_codebook

  changelog <- make_changelog_from_codebook_and_diff(qsf_diff, codebook, vars_not_in_codebook)
  changelog <- add_rationales_from_old_changelog(changelog, path_to_old_changelog)
  check_missing_rationales(changelog)
  
<<<<<<< HEAD
  write_excel_csv(changelog %>% rename(new_version=new_wave, old_version=old_wave), path_to_changelog, quote="needed")
=======
  write_excel_csv(changelog, path_to_changelog, quote="needed")
>>>>>>> 194f23aa
}

# Read codebook from path. Drop fields we don't use in the changelog.
get_codebook <- function(path_to_codebook) {
  codebook <- read_csv(path_to_codebook, col_types = cols(
    .default = col_character(),
    version = col_double()
  )) %>%
    rename(question_text = question, matrix_subquestion_text = matrix_subquestion) %>%
    select(
      -replaces, -description, -question_type,
      -response_option_randomization, -respondent_group
    )
  
  return(codebook)
}
<<<<<<< HEAD
  
# Try to load `path_to_diff`. Check if it is a single CSV or a directory
# containing a set of CSVs.
get_diff <- function(path_to_diff) {
  if (dir.exists(path_to_diff)) {
    # Load all CSVs from a directory
    csvs <- list.files(path_to_diff, pattern = "*.csv$", full.names = TRUE)
    qsf_diff <- list()
    for (csv in csvs) {
      curr_diff <- read_csv(csv, col_types = cols(
        .default = col_character(),
        new_wave = col_double(),
        old_wave = col_double()
      ))

      old_wave_vars <- curr_diff %>%
        filter(change_type != "Item added") %>%
        distinct(item) %>%
        pull()
      new_wave_vars <- curr_diff %>%
        filter(change_type != "Item removed") %>%
        distinct(item) %>%
        pull()
      if (all(c("C0_matrix", "C0_likert") %in% old_wave_vars) || all(c("C0_matrix", "C0_likert") %in% new_wave_vars)) {
        stop("Only one of 'C0_matrix' and 'C0_likert' can be present at once in file ", csv)
      }
      if (all(c("B13_profile", "B13_likert") %in% old_wave_vars) || all(c("B13_profile", "B13_likert") %in% new_wave_vars)) {
        stop("Only one of 'B13_profile' and 'B13_likert' can be present at once in file ", csv)
      }
      if (all(c("B14_profile", "B14_likert") %in% old_wave_vars) || all(c("B14_profile", "B14_likert") %in% new_wave_vars)) {
        stop("Only one of 'B14_profile' and 'B14_likert' can be present at once in file ", csv)
      }
      if (all(c("B12a_profile", "B12a_likert") %in% old_wave_vars) || all(c("B12a_profile", "B12a_likert") %in% new_wave_vars)) {
        stop("Only one of 'B12a_profile' and 'B12a_likert' can be present at once in file ", csv)
      }
      if (all(c("B12b_profile", "B12b_likert") %in% old_wave_vars) || all(c("B12b_profile", "B12b_likert") %in% new_wave_vars)) {
        stop("Only one of 'B12b_profile' and 'B12b_likert' can be present at once in file ", csv)
      }
      if (all(c("B1b_matrix", "B1b_likert") %in% old_wave_vars) || all(c("B1b_matrix", "B1b_likert") %in% new_wave_vars)) {
        stop("Only one of 'B1b_matrix' and 'B1b_likert' can be present at once in file ", csv)
      }

      qsf_diff[[csv]] <- curr_diff
    }
    qsf_diff <- purrr::reduce(qsf_diff, rbind) %>%
      rename(variable_name = item) %>%
      select(-contains("qid"))
  } else if (file.exists(path_to_diff)) {
    # Load a single file
    qsf_diff <- read_csv(path_to_diff, col_types = cols(
      .default = col_character(),
      new_wave = col_double(),
      old_wave = col_double()
    )) %>%
      rename(variable_name = item) %>%
      select(-contains("qid"))
  } else {
    stop(path_to_diff, " is not a valid file or directory")
  }
  
=======
  
# Try to load `path_to_diff`. Check if it is a single CSV or a directory
# containing a set of CSVs.
get_diff <- function(path_to_diff) {
  if (dir.exists(path_to_diff)) {
    # Load all CSVs from a directory
    csvs <- list.files(path_to_diff, pattern = "*.csv$", full.names = TRUE)
    qsf_diff <- list()
    for (csv in csvs) {
      qsf_diff[[csv]] <- read_csv(csv, col_types = cols(
        .default = col_character(),
        new_wave = col_double(),
        old_wave = col_double()
      ))
    }
    qsf_diff <- purrr::reduce(qsf_diff, rbind) %>%
      rename(variable_name = item) %>%
      select(-contains("qid"))
  } else if (file.exists(path_to_diff)) {
    # Load a single file
    qsf_diff <- read_csv(path_to_diff, col_types = cols(
      .default = col_character(),
      new_wave = col_double(),
      old_wave = col_double()
    )) %>%
      rename(variable_name = item) %>%
      select(-contains("qid"))
  } else {
    stop(path_to_diff, " is not a valid file or directory")
  }
  
>>>>>>> 194f23aa
  return(qsf_diff)
}

# Turn any item listed as an `impacted_subquestion` into its own observation.
# Other fields are set to be the same as the base question (e.g. the base
# question is E1 for matrix subquestion E1_1).
expand_out_matrix_subquestions <- function(qsf_diff) {
  # The diff only lists base name for matrix questions that changed. For
  # example, `variable_name` is "Z1" if any matrix subquestion ("Z1_1", "Z1_2",
  # etc) changed. The modified subquestions are listed in column
  # `impacted_subquestions`.
  #
  # Since the codebook lists matrix subquestions separately, we need to split up
  # the `impacted_subquestions` such that each subquestion is its own
  # observation. This will allow us to join the codebook onto the diff.
  nonmatrix_changes <- qsf_diff %>%
    filter(is.na(impacted_subquestions)) %>%
    select(-impacted_subquestions)
  # Separately process any obs with non-missing `impacted_subquestions.`
  matrix_changes <- qsf_diff %>%
    filter(!is.na(impacted_subquestions)) %>%
    # If multiple matrix subquestions changed, list each separately.
    rowwise() %>%
    mutate(new = list(	
      tibble(
        new_wave = new_wave,
        old_wave = old_wave,
        change_type = change_type,
        variable_name = str_split(impacted_subquestions, ", ") %>% unlist(),   
        notes = notes
      )
    )) %>% 
    select(new) %>% 
    unnest(new)
  
  # Combine matrix and non-matrix subquestions. Use rbind to warn if our columns
  # differ.
  qsf_diff <- rbind(nonmatrix_changes, matrix_changes) %>%
    arrange(new_wave, old_wave)

  return(qsf_diff)
}

# Matrix base questions (e.g. the base question is E1 for matrix subquestion
# E1_1) exist in diffs but not in the codebook. To be able to join them between
# the two dfs, create a variable name mapping specifically for use in the join
# operation.
#
# A matrix base question is mapped to the first associated subquestion instance
# for a particular wave. The first subquestion is used for convenience and
# reproducibility; subquestion-specific fields are set to `NA`.
prepare_matrix_base_questions_for_join <- function(qsf_diff, codebook) {
  # If variable_name from the qsf_diff is not also listed as a variable in
  # the codebook, try adding an underscore to the end and looking for a variable
  # in the codebook that starts with that string. The matrix_subquestion_text
  # field of the match should be populated, although we want to ignore it and
  # fill with NA instead.
  vars_not_in_codebook <- setdiff(
    qsf_diff %>% distinct(variable_name) %>% pull(),
    codebook %>% distinct(variable) %>% pull()
  )
<<<<<<< HEAD
  
  # Add an underscore to the unmatched variable names to create a regex pattern
  matrix_prefixes <- paste0(vars_not_in_codebook, "_")
  names(matrix_prefixes) <- vars_not_in_codebook

  # A subset of UMD variables need manual mapping.
  if ("C0_matrix" %in% names(matrix_prefixes)) {
    matrix_prefixes["C0_matrix"] <- "C0_"
  }
  if ("C0_likert" %in% names(matrix_prefixes)) {
    matrix_prefixes["C0_likert"] <- "C0_"
  }
  
  if ("B13_profile" %in% names(matrix_prefixes)) {
    matrix_prefixes["B13_profile"] <- "B13_"
  }
  if ("B13_likert" %in% names(matrix_prefixes)) {
    matrix_prefixes["B13_likert"] <- "B13_"
  }
  
  if ("B14_profile" %in% names(matrix_prefixes)) {
    matrix_prefixes["B14_profile"] <- "B14_"
  }
  if ("B14_likert" %in% names(matrix_prefixes)) {
    matrix_prefixes["B14_likert"] <- "B14_"
  }
  
  if ("B12a_profile" %in% names(matrix_prefixes)) {
    matrix_prefixes["B12a_profile"] <- "B12a_"
  }
  if ("B12a_likert" %in% names(matrix_prefixes)) {
    matrix_prefixes["B12a_likert"] <- "B12a_"
  }
  
  if ("B12b_profile" %in% names(matrix_prefixes)) {
    matrix_prefixes["B12b_profile"] <- "B12b_"
  }
  if ("B12b_likert" %in% names(matrix_prefixes)) {
    matrix_prefixes["B12b_likert"] <- "B12b_"
  }
  
  if ("B1b_matrix" %in% names(matrix_prefixes)) {
    matrix_prefixes["B1b_matrix"] <- "B1b_"
  }
  if ("B1b_likert" %in% names(matrix_prefixes)) {
    matrix_prefixes["B1b_likert"] <- "B1b_"
  }
  
=======
  # Add an underscore to the unmatched variable names to create a regex pattern
  matrix_prefixes <- paste0(vars_not_in_codebook, "_")
  names(matrix_prefixes) <- vars_not_in_codebook
  
>>>>>>> 194f23aa
  # First matrix item match by wave and matrix base question.
  map_matrix_prefix_to_first_match <- codebook %>% 
    mutate(
      join_variable = case_when(
        # Create the basename for matrix items.
<<<<<<< HEAD
        !is.na(matrix_subquestion_text) ~ strsplit(variable, "_") %>%
          # Get all but last underscore-delimited chunk
          purrr::map(~ .x[1:(length(.x) - 1)]) %>%
          # Combine all but the last chunk with underscores.
          purrr::map(~ paste0(.x, collapse="_") %>% paste0("_")) %>%
          unlist(),
=======
        grepl("_", variable) ~ strsplit(variable, "_") %>% purrr::map_chr(~ .x[1]) %>% paste0("_"),
>>>>>>> 194f23aa
        TRUE ~ variable
      )
    ) %>%
    filter(join_variable %in% matrix_prefixes) %>%
<<<<<<< HEAD
    group_by(version, join_variable) %>%
    slice_head() %>%
    select(version, variable, join_variable)
  
  # Add the regex patterns onto the diff.
  qsf_diff <- qsf_diff %>%
    mutate(
      join_variable = case_when(
        variable_name %in% vars_not_in_codebook ~ matrix_prefixes[variable_name],
        TRUE ~ variable_name
      )
    ) %>%
    left_join(
      map_matrix_prefix_to_first_match %>% rename_with(function(column_names) {
        paste("new", column_names, sep = "_")
      }),
      by=c("new_wave" = "new_version", "join_variable"="new_join_variable")
    ) %>%
    left_join(
      map_matrix_prefix_to_first_match %>% rename_with(function(column_names) {
        paste("old", column_names, sep = "_")
      }),
      by=c("old_wave" = "old_version", "join_variable"="old_join_variable")
    ) %>%
    rename(
      join_variable_new_wave = new_variable,
      join_variable_old_wave = old_variable
    ) %>% 
    mutate(
      join_variable_new_wave = coalesce(join_variable_new_wave, variable_name),
      join_variable_old_wave = coalesce(join_variable_old_wave, variable_name)
    ) %>%
    select(-join_variable)
  
=======
    group_by(wave, join_variable) %>%
    slice_head() %>%
    select(wave, variable, join_variable)
  
  # Add the regex patterns onto the diff.
  qsf_diff <- qsf_diff %>%
    mutate(
      join_variable = case_when(
        variable_name %in% vars_not_in_codebook ~ matrix_prefixes[variable_name],
        TRUE ~ variable_name
      )
    ) %>%
    left_join(
      map_matrix_prefix_to_first_match %>% rename_with(function(column_names) {
        paste("new", column_names, sep = "_")
      }),
      by=c("new_wave" = "new_wave", "join_variable"="new_join_variable")
    ) %>%
    left_join(
      map_matrix_prefix_to_first_match %>% rename_with(function(column_names) {
        paste("old", column_names, sep = "_")
      }),
      by=c("old_wave" = "old_wave", "join_variable"="old_join_variable")
    ) %>%
    rename(
      join_variable_new_wave = new_variable,
      join_variable_old_wave = old_variable
    ) %>% 
    mutate(
      join_variable_new_wave = coalesce(join_variable_new_wave, variable_name),
      join_variable_old_wave = coalesce(join_variable_old_wave, variable_name)
    ) %>%
    select(-join_variable)
  
>>>>>>> 194f23aa
  return(list("diff" = qsf_diff, "vars_not_in_codebook" = vars_not_in_codebook))
}

# Join codebook onto diff and modify columns to make the changelog.
make_changelog_from_codebook_and_diff <- function(qsf_diff, codebook, vars_not_in_codebook) {
  # Create changelog by joining codebook onto annotated diff.
  changelog <- qsf_diff %>%
    # Add info about new version of question
    left_join(
      codebook %>% rename_with(function(column_names) {
        paste("new", column_names, sep = "_")
      }),
<<<<<<< HEAD
      by=c("new_wave" = "new_version", "join_variable_new_wave" = "new_variable")
=======
      by=c("new_wave" = "new_wave", "join_variable_new_wave" = "new_variable")
>>>>>>> 194f23aa
    ) %>%
    # Add info about previous version of question
    left_join(
      codebook %>% rename_with(function(column_names) {
        paste("old", column_names, sep = "_")
      }),
<<<<<<< HEAD
      by=c("old_wave" = "old_version", "join_variable_old_wave" = "old_variable")
=======
      by=c("old_wave" = "old_wave", "join_variable_old_wave" = "old_variable")
>>>>>>> 194f23aa
    ) %>%
    select(
      new_wave,
      old_wave,
      variable_name,
      change_type,
      new_question_text,
      new_matrix_subquestion_text,
      new_response_options,
      new_display_logic,
      old_question_text,
      old_matrix_subquestion_text,
      old_response_options,
      old_display_logic,
      notes
    ) %>%
    # If item is a matrix question where something other than the matrix
    # subquestions changed between waves, drop matrix_subquestion_text fields,
    # which are relevant for only a single subquestion.
    mutate(
      new_matrix_subquestion_text = case_when(
        variable_name %in% vars_not_in_codebook ~ NA_character_,
        TRUE ~ new_matrix_subquestion_text
      ),
      old_matrix_subquestion_text = case_when(
        variable_name %in% vars_not_in_codebook ~ NA_character_,
        TRUE ~ old_matrix_subquestion_text
      )
<<<<<<< HEAD
    ) %>%
    # When an item was added, all `old_` fields should be empty; when an item
    # was removed, all `new_` fields should be empty.
    mutate(
      old_question_text = case_when(
        change_type == "Item added" ~ NA_character_,
        TRUE ~ old_question_text
      ),
      old_matrix_subquestion_text = case_when(
        change_type == "Item added" ~ NA_character_,
        TRUE ~ old_matrix_subquestion_text
      ),
      old_response_options = case_when(
        change_type == "Item added" ~ NA_character_,
        TRUE ~ old_response_options
      ),
      old_display_logic = case_when(
        change_type == "Item added" ~ NA_character_,
        TRUE ~ old_display_logic
      ),
      new_question_text = case_when(
        change_type == "Item removed" ~ NA_character_,
        TRUE ~ new_question_text
      ),
      new_matrix_subquestion_text = case_when(
        change_type == "Item removed" ~ NA_character_,
        TRUE ~ new_matrix_subquestion_text
      ),
      new_response_options = case_when(
        change_type == "Item removed" ~ NA_character_,
        TRUE ~ new_response_options
      ),
      new_display_logic = case_when(
        change_type == "Item removed" ~ NA_character_,
        TRUE ~ new_display_logic
      )
=======
>>>>>>> 194f23aa
    )
  
  return(changelog)
}

# Add old rationales, if available, to new changelog
add_rationales_from_old_changelog <- function(changelog, path_to_old_changelog) {
  # If path_to_old_changelog is provided, prefer it over existing notes column.
  if (!is.null(path_to_old_changelog)) {
    old_changelog <- read_csv(path_to_old_changelog, col_types = cols(
      .default = col_character(),
      new_wave = col_double(),
      old_wave = col_double()
    )) %>% 
      select(new_wave, old_wave, variable_name, change_type, notes)
    changelog <- changelog %>%
      select(-notes) %>%
      left_join(old_changelog, by=c("new_wave", "old_wave", "variable_name", "change_type"))
  }
  
  return(changelog)
}

check_missing_rationales <- function(changelog) {
  if (any(is.na(changelog$notes))) {
    vars_missing_rationales <- changelog %>%
      filter(is.na(notes) | notes == "") %>%
      pull(variable_name)
    waves <- changelog %>%
      filter(is.na(notes) | notes == "") %>%
      pull(new_wave)
    change_types <- changelog %>%
      filter(is.na(notes) | notes == "") %>%
      pull(change_type)
    warning(
      "variables ", paste0(vars_missing_rationales, " (new_wave ", waves, ", ", change_types, ")", collapse = ", "),
      " are missing rationales"
    )
  }
  
  return(NULL)
}

args <- commandArgs(TRUE)

if (!(length(args) %in% c(4, 5))) {
  stop("Usage: Rscript generate-changelog.R UMD|CMU path/to/codebook path/to/diff/directory path/to/output/changelog [path/to/old/changelog]")
}

survey_version <- args[1]
path_to_codebook <- args[2]
path_to_diff <- args[3]
path_to_changelog <- args[4]

if (length(args) == 5) {
  path_to_old_changelog <- args[5]
} else {
  path_to_old_changelog <- NULL
}

invisible(generate_changelog(path_to_codebook, path_to_diff, path_to_changelog, path_to_old_changelog, survey_version))<|MERGE_RESOLUTION|>--- conflicted
+++ resolved
@@ -31,15 +31,8 @@
   # waves, plus a description of what changed and why.
   qsf_diff <- get_diff(path_to_diff)
   
-<<<<<<< HEAD
   if (!("notes" %in% names(qsf_diff)) && is.null(path_to_old_changelog)) {
     warning("rationales must be provided either in the diff or via an old version of the changelog")
-=======
-  if (!("notes" %in% names(qsf_diff))) {
-    if (is.null(path_to_old_changelog)) {
-      stop("rationales must be provided either in the diff or via an old version of the changelog")
-    }
->>>>>>> 194f23aa
     qsf_diff$notes <- NA_character_
   }
   
@@ -65,11 +58,7 @@
   changelog <- add_rationales_from_old_changelog(changelog, path_to_old_changelog)
   check_missing_rationales(changelog)
   
-<<<<<<< HEAD
   write_excel_csv(changelog %>% rename(new_version=new_wave, old_version=old_wave), path_to_changelog, quote="needed")
-=======
-  write_excel_csv(changelog, path_to_changelog, quote="needed")
->>>>>>> 194f23aa
 }
 
 # Read codebook from path. Drop fields we don't use in the changelog.
@@ -86,8 +75,7 @@
   
   return(codebook)
 }
-<<<<<<< HEAD
-  
+
 # Try to load `path_to_diff`. Check if it is a single CSV or a directory
 # containing a set of CSVs.
 get_diff <- function(path_to_diff) {
@@ -147,39 +135,6 @@
     stop(path_to_diff, " is not a valid file or directory")
   }
   
-=======
-  
-# Try to load `path_to_diff`. Check if it is a single CSV or a directory
-# containing a set of CSVs.
-get_diff <- function(path_to_diff) {
-  if (dir.exists(path_to_diff)) {
-    # Load all CSVs from a directory
-    csvs <- list.files(path_to_diff, pattern = "*.csv$", full.names = TRUE)
-    qsf_diff <- list()
-    for (csv in csvs) {
-      qsf_diff[[csv]] <- read_csv(csv, col_types = cols(
-        .default = col_character(),
-        new_wave = col_double(),
-        old_wave = col_double()
-      ))
-    }
-    qsf_diff <- purrr::reduce(qsf_diff, rbind) %>%
-      rename(variable_name = item) %>%
-      select(-contains("qid"))
-  } else if (file.exists(path_to_diff)) {
-    # Load a single file
-    qsf_diff <- read_csv(path_to_diff, col_types = cols(
-      .default = col_character(),
-      new_wave = col_double(),
-      old_wave = col_double()
-    )) %>%
-      rename(variable_name = item) %>%
-      select(-contains("qid"))
-  } else {
-    stop(path_to_diff, " is not a valid file or directory")
-  }
-  
->>>>>>> 194f23aa
   return(qsf_diff)
 }
 
@@ -241,8 +196,7 @@
     qsf_diff %>% distinct(variable_name) %>% pull(),
     codebook %>% distinct(variable) %>% pull()
   )
-<<<<<<< HEAD
-  
+
   # Add an underscore to the unmatched variable names to create a regex pattern
   matrix_prefixes <- paste0(vars_not_in_codebook, "_")
   names(matrix_prefixes) <- vars_not_in_codebook
@@ -290,32 +244,21 @@
     matrix_prefixes["B1b_likert"] <- "B1b_"
   }
   
-=======
-  # Add an underscore to the unmatched variable names to create a regex pattern
-  matrix_prefixes <- paste0(vars_not_in_codebook, "_")
-  names(matrix_prefixes) <- vars_not_in_codebook
-  
->>>>>>> 194f23aa
   # First matrix item match by wave and matrix base question.
   map_matrix_prefix_to_first_match <- codebook %>% 
     mutate(
       join_variable = case_when(
         # Create the basename for matrix items.
-<<<<<<< HEAD
         !is.na(matrix_subquestion_text) ~ strsplit(variable, "_") %>%
           # Get all but last underscore-delimited chunk
           purrr::map(~ .x[1:(length(.x) - 1)]) %>%
           # Combine all but the last chunk with underscores.
           purrr::map(~ paste0(.x, collapse="_") %>% paste0("_")) %>%
           unlist(),
-=======
-        grepl("_", variable) ~ strsplit(variable, "_") %>% purrr::map_chr(~ .x[1]) %>% paste0("_"),
->>>>>>> 194f23aa
         TRUE ~ variable
       )
     ) %>%
     filter(join_variable %in% matrix_prefixes) %>%
-<<<<<<< HEAD
     group_by(version, join_variable) %>%
     slice_head() %>%
     select(version, variable, join_variable)
@@ -349,43 +292,7 @@
       join_variable_old_wave = coalesce(join_variable_old_wave, variable_name)
     ) %>%
     select(-join_variable)
-  
-=======
-    group_by(wave, join_variable) %>%
-    slice_head() %>%
-    select(wave, variable, join_variable)
-  
-  # Add the regex patterns onto the diff.
-  qsf_diff <- qsf_diff %>%
-    mutate(
-      join_variable = case_when(
-        variable_name %in% vars_not_in_codebook ~ matrix_prefixes[variable_name],
-        TRUE ~ variable_name
-      )
-    ) %>%
-    left_join(
-      map_matrix_prefix_to_first_match %>% rename_with(function(column_names) {
-        paste("new", column_names, sep = "_")
-      }),
-      by=c("new_wave" = "new_wave", "join_variable"="new_join_variable")
-    ) %>%
-    left_join(
-      map_matrix_prefix_to_first_match %>% rename_with(function(column_names) {
-        paste("old", column_names, sep = "_")
-      }),
-      by=c("old_wave" = "old_wave", "join_variable"="old_join_variable")
-    ) %>%
-    rename(
-      join_variable_new_wave = new_variable,
-      join_variable_old_wave = old_variable
-    ) %>% 
-    mutate(
-      join_variable_new_wave = coalesce(join_variable_new_wave, variable_name),
-      join_variable_old_wave = coalesce(join_variable_old_wave, variable_name)
-    ) %>%
-    select(-join_variable)
-  
->>>>>>> 194f23aa
+
   return(list("diff" = qsf_diff, "vars_not_in_codebook" = vars_not_in_codebook))
 }
 
@@ -398,22 +305,14 @@
       codebook %>% rename_with(function(column_names) {
         paste("new", column_names, sep = "_")
       }),
-<<<<<<< HEAD
       by=c("new_wave" = "new_version", "join_variable_new_wave" = "new_variable")
-=======
-      by=c("new_wave" = "new_wave", "join_variable_new_wave" = "new_variable")
->>>>>>> 194f23aa
     ) %>%
     # Add info about previous version of question
     left_join(
       codebook %>% rename_with(function(column_names) {
         paste("old", column_names, sep = "_")
       }),
-<<<<<<< HEAD
       by=c("old_wave" = "old_version", "join_variable_old_wave" = "old_variable")
-=======
-      by=c("old_wave" = "old_wave", "join_variable_old_wave" = "old_variable")
->>>>>>> 194f23aa
     ) %>%
     select(
       new_wave,
@@ -442,7 +341,6 @@
         variable_name %in% vars_not_in_codebook ~ NA_character_,
         TRUE ~ old_matrix_subquestion_text
       )
-<<<<<<< HEAD
     ) %>%
     # When an item was added, all `old_` fields should be empty; when an item
     # was removed, all `new_` fields should be empty.
@@ -479,8 +377,6 @@
         change_type == "Item removed" ~ NA_character_,
         TRUE ~ new_display_logic
       )
-=======
->>>>>>> 194f23aa
     )
   
   return(changelog)
