--- conflicted
+++ resolved
@@ -123,7 +123,6 @@
   agg_weights <- agg_weights[!duplicated(cid),]
   data <- left_join(data, agg_weights, by = c("token" = "cid"))
 
-<<<<<<< HEAD
   # Join on experimental weights too
   exp_weights_dir <- "./exp_weights_in/"
   col_types <- c(rep("character", 3), rep("double", 5))
@@ -150,8 +149,5 @@
   exp_weights <- exp_weights[!duplicated(cid),]
   data <- left_join(data, exp_weights, by = c("token" = "cid"))
 
-  return(data)
-=======
   return( list(df = data, weight_date = latest_weight_date) )
->>>>>>> 0d384b5b
 }