# -*- coding: utf-8 -*-
"""Functions to call when running the function.

This module should contain a function called `run_module`, that is executed
when the module is run with `python -m delphi_doctor_visits`.
"""

# standard packages
import os
import time
from datetime import datetime, timedelta
from pathlib import Path

from delphi_utils import get_structured_logger

from .download_claims_ftp_files import download
from .get_latest_claims_name import get_latest_filename
from .process_data import csv_to_df, write_to_csv

# first party
from .update_sensor import update_sensor


def run_module(params, logger=None):  # pylint: disable=too-many-statements
    """
    Run doctor visits indicator.

    Parameters
    ----------
    params
        Dictionary containing indicator configuration. Expected to have the following structure:
        - "common":
            - "export_dir": str, directory to write output.
        - "indicator":
            - "input_dir": str, path to aggregated doctor-visits data.
            - "drop_date": str, YYYY-MM-DD format, date data is dropped. If set to
               empty string, current day minus 40 hours is used.
            - "n_backfill_days": int, number of past days to generate estimates for.
            - "n_waiting_days": int, number of most recent days to skip estimates for.
            - "weekday": list of bool, which weekday adjustments to perform. For each value in the
                list, signals will be generated with weekday adjustments (True) or without
                adjustments (False)
            - "se": bool, whether to write out standard errors
            - "obfuscated_prefix": str, prefix for signal name if write_se is True.
            - "parallel": bool, whether to update sensor in parallel.
        - "patch": Only used for patching data, remove if not patching.
                   Check out patch.py and README for more details on how to run patches.
            - "start_date": str, YYYY-MM-DD format, first issue date
            - "end_date": str, YYYY-MM-DD format, last issue date
            - "patch_dir": str, directory to write all issues output
    """
    start_time = time.time()
    issue_date = params.get("patch", {}).get("current_issue", None)
    if not logger:
        logger = get_structured_logger(
            __name__,
            filename=params["common"].get("log_filename"),
            log_exceptions=params["common"].get("log_exceptions", True),
        )

    # pull latest data
    download(params["indicator"]["ftp_credentials"], params["indicator"]["input_dir"], logger, issue_date=issue_date)

    # find the latest files (these have timestamps)
    claims_file = get_latest_filename(params["indicator"]["input_dir"], logger, issue_date=issue_date)

    ## get end date from input file
    # the filename is expected to be in the format:
    # "EDI_AGG_OUTPATIENT_DDMMYYYY_HHMM{timezone}.csv.gz"
    if params["indicator"]["drop_date"] == "":
        dropdate_dt = datetime.strptime(
            Path(claims_file).name.split("_")[3], "%d%m%Y"
        )
    else:
        dropdate_dt = datetime.strptime(params["indicator"]["drop_date"], "%Y-%m-%d")
    dropdate = str(dropdate_dt.date())

    export_dir = params["common"]["export_dir"]
    se = params["indicator"]["se"]
    prefix = params["indicator"]["obfuscated_prefix"]

    # range of estimates to produce
    n_backfill_days = params["indicator"]["n_backfill_days"] # produce estimates for n_backfill_days
    n_waiting_days = params["indicator"]["n_waiting_days"] # most recent n_waiting_days won't be est
    enddate_dt = dropdate_dt - timedelta(days=n_waiting_days)
    startdate_dt = enddate_dt - timedelta(days=n_backfill_days)
    enddate = str(enddate_dt.date())
    startdate = str(startdate_dt.date())

    logger.info(
        "Using params",
        startdate=startdate,
        enddate=enddate,
        dropdate=dropdate,
        n_backfill_days=n_backfill_days,
        n_waiting_days=n_waiting_days,
        export_dir=export_dir,
        parallel=params["indicator"]["parallel"],
        weekday=params["indicator"]["weekday"],
        write_se=se,
        prefix=prefix,
    )

    ## geographies
    geos = ["state", "msa", "hrr", "county", "hhs", "nation"]

<<<<<<< HEAD
    claims_df = csv_to_df(claims_file, startdate_dt, enddate_dt, dropdate_dt, logger)

    ## print out other vars
    logger.info("outpath:\t\t%s", export_dir)
    logger.info("parallel:\t\t%s", params["indicator"]["parallel"])
    logger.info("weekday:\t\t%s", params["indicator"]["weekday"])
    logger.info("write se:\t\t%s", se)
    logger.info("obfuscated prefix:\t%s", prefix)

=======
>>>>>>> 12a97123
    max_dates = []
    n_csv_export = []
    ## start generating
    for geo in geos:
        for weekday in params["indicator"]["weekday"]:
            if weekday:
                logger.info("Starting with weekday adj", geo_type=geo)
            else:
                logger.info("Starting with no adj", geo_type=geo)
            sensor = update_sensor(
                data=claims_df,
                startdate=startdate_dt,
                enddate=enddate_dt,
                dropdate=dropdate_dt,
                geo=geo,
                parallel=params["indicator"]["parallel"],
                weekday=weekday,
                se=params["indicator"]["se"],
                logger=logger,
            )
            if sensor is None:
                logger.error("No sensors calculated, no output will be produced")
                continue

            write_to_csv(sensor, prefix, geo, weekday, se, logger, export_dir)
            max_dates.append(sensor.date.max())
            n_csv_export.append(sensor.date.unique().shape[0])
            logger.debug("Wrote files", export_dir=export_dir)
        logger.info("Finished updating", geo_type=geo)

    # Remove all the raw files
    for fn in os.listdir(params["indicator"]["input_dir"]):
        if ".csv.gz" in fn:
            os.system(f'rm {params["indicator"]["input_dir"]}/{fn}')
    logger.info('Remove all the raw files.')

    elapsed_time_in_seconds = round(time.time() - start_time, 2)
    min_max_date = min(max_dates)
    max_lag_in_days = (datetime.now() - min_max_date).days
    csv_export_count = sum(n_csv_export)
    formatted_min_max_date = min_max_date.strftime("%Y-%m-%d")
    logger.info("Completed indicator run",
                elapsed_time_in_seconds = elapsed_time_in_seconds,
                csv_export_count = csv_export_count,
                max_lag_in_days = max_lag_in_days,
                oldest_final_export_date = formatted_min_max_date)<|MERGE_RESOLUTION|>--- conflicted
+++ resolved
@@ -104,7 +104,6 @@
     ## geographies
     geos = ["state", "msa", "hrr", "county", "hhs", "nation"]
 
-<<<<<<< HEAD
     claims_df = csv_to_df(claims_file, startdate_dt, enddate_dt, dropdate_dt, logger)
 
     ## print out other vars
@@ -114,8 +113,6 @@
     logger.info("write se:\t\t%s", se)
     logger.info("obfuscated prefix:\t%s", prefix)
 
-=======
->>>>>>> 12a97123
     max_dates = []
     n_csv_export = []
     ## start generating
