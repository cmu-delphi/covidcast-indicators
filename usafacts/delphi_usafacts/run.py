--- conflicted
+++ resolved
@@ -14,13 +14,8 @@
 from delphi_utils import (
     create_export_csv,
     get_structured_logger,
-<<<<<<< HEAD
-    S3ArchiveDiffer,
     Smoother,
     Nans
-=======
-    Smoother
->>>>>>> 56991f98
 )
 
 from .geo import geo_map
