--- conflicted
+++ resolved
@@ -8,11 +8,7 @@
   "geo_levels": ["state", "county"],
   "value_types": ["count", "fraction"],
   "num_col": "num",
-<<<<<<< HEAD
   "denom_col": "den",
   "train_models": true,
   "make_predictions": true
-=======
-  "denom_col": "den"
->>>>>>> 606f4530
 }