# -*- coding: utf-8 -*-
"""Functions for pulling NSSP ER data."""
<<<<<<< HEAD

import functools
import sys
import textwrap
from os import makedirs, path

import pandas as pd
import paramiko
=======
import logging
import textwrap
from typing import Optional

import pandas as pd
from delphi_utils import create_backup_csv
>>>>>>> f6fe2fe3
from sodapy import Socrata

from .constants import (
    NEWLINE,
    SECONDARY_COLS_MAP,
    SECONDARY_KEEP_COLS,
    SECONDARY_SIGNALS_MAP,
    SECONDARY_TYPE_DICT,
    SIGNALS,
    SIGNALS_MAP,
    TYPE_DICT,
)


def print_callback(remote_file_name, logger, bytes_so_far, bytes_total, progress_chunks):
    """Print the callback information."""
    rough_percent_transferred = int(100 * (bytes_so_far / bytes_total))
    if rough_percent_transferred in progress_chunks:
        logger.info("Transfer in progress", remote_file_name=remote_file_name, percent=rough_percent_transferred)
        # Remove progress chunk, so it is not logged again
        progress_chunks.remove(rough_percent_transferred)


def get_source_data(params, logger):
    """
    Download historical source data from a backup server.

    This function uses 'source_backup_credentials' configuration in params to connect
    to a server where backup nssp source data is stored.
    It then searches for CSV files that match the inclusive range of issue dates
    and location specified by 'path', 'start_issue', and 'end_issue'.
    These CSV files are then downloaded and stored in the 'source_dir' directory.
    Note: This function is typically used in patching only. Normal runs grab latest data from SODA API.
    """
    makedirs(params["patch"]["source_dir"], exist_ok=True)
    ssh = paramiko.SSHClient()
    ssh.set_missing_host_key_policy(paramiko.AutoAddPolicy())
    host = params["patch"]["source_backup_credentials"]["host"]
    user = params["patch"]["source_backup_credentials"]["user"]
    ssh.connect(host, username=user)

    # Generate file names of source files to download
    dates = pd.date_range(start=params["patch"]["start_issue"], end=params["patch"]["end_issue"])
    csv_file_names = [date.strftime("%Y-%m-%d") + ".csv" for date in dates]

    # Download source files
    sftp = ssh.open_sftp()
    sftp.chdir(params["patch"]["source_backup_credentials"]["path"])
    num_files_transferred = 0
    for remote_file_name in csv_file_names:
        callback_for_filename = functools.partial(print_callback, remote_file_name, logger, progress_chunks=[0, 50])
        local_file_path = path.join(params["patch"]["source_dir"], remote_file_name)
        try:
            sftp.get(remote_file_name, local_file_path, callback=callback_for_filename)
            logger.info("Transfer finished", remote_file_name=remote_file_name, local_file_path=local_file_path)
            num_files_transferred += 1
        except IOError:
            logger.warning(
                "Source backup for this date does not exist on the remote server.", missing_filename=remote_file_name
            )
    ssh.close()

    if num_files_transferred == 0:
        logger.error("No source data was transferred. Check the source backup server for potential issues.")
        sys.exit(1)

def warn_string(df, type_dict):
    """Format the warning string."""
    warn = textwrap.dedent(
        f"""
        Expected column(s) missed, The dataset schema may
        have changed. Please investigate and amend the code.

        Columns needed:
        {NEWLINE.join(sorted(type_dict.keys()))}

        Columns available:
        {NEWLINE.join(sorted(df.columns))}
    """
    )

    return warn


<<<<<<< HEAD
def pull_nssp_data(socrata_token: str, params: dict, logger) -> pd.DataFrame:
    """Pull the latest NSSP ER visits data, and conforms it into a dataset.

    The output dataset has:

    - Each row corresponds to a single observation
    - Each row additionally has columns for the signals in SIGNALS
=======
def pull_with_socrata_api(socrata_token: str, dataset_id: str):
    """Pull data from Socrata API.
>>>>>>> f6fe2fe3

    Parameters
    ----------
    socrata_token: str
<<<<<<< HEAD
        My App Token for pulling the NWSS data (could be the same as the nchs data)
    params: dict
        Nested dictionary of parameters, should contain info on run type.
    logger:
        Logger object
=======
        My App Token for pulling the NSSP data (could be the same as the nchs data)
    dataset_id: str
        The dataset id to pull data from
>>>>>>> f6fe2fe3

    Returns
    -------
    list of dictionaries, each representing a row in the dataset
    """
<<<<<<< HEAD
    custom_run = params["common"].get("custom_run", False)
    if not custom_run:
        # Pull data from Socrata API
        client = Socrata("data.cdc.gov", socrata_token)
        results = []
        offset = 0
        limit = 50000  # maximum limit allowed by SODA 2.0
        while True:
            page = client.get("rdmq-nq56", limit=limit, offset=offset)
            if not page:
                break  # exit the loop if no more results
            results.extend(page)
            offset += limit
        df_ervisits = pd.DataFrame.from_records(results)
        logger.info("Number of records grabbed from Socrata API", num_records=len(df_ervisits), source="Socrata API")
    elif custom_run and logger.name == "delphi_nssp.patch":
        issue_date = params.get("patch", {}).get("current_issue", None)
        source_dir = params.get("patch", {}).get("source_dir", None)
        df_ervisits = pd.read_csv(f"{source_dir}/{issue_date}.csv")
        logger.info(
            "Number of records grabbed from source_dir/issue_date.csv",
            num_records=len(df_ervisits),
            source=f"{source_dir}/{issue_date}.csv",
        )
=======
    client = Socrata("data.cdc.gov", socrata_token)
    results = []
    offset = 0
    limit = 50000  # maximum limit allowed by SODA 2.0
    while True:
        page = client.get(dataset_id, limit=limit, offset=offset)
        if not page:
            break  # exit the loop if no more results
        results.extend(page)
        offset += limit
    return results


def pull_nssp_data(socrata_token: str, backup_dir: str, custom_run: bool, logger: Optional[logging.Logger] = None):
    """Pull the latest NSSP ER visits primary dataset.

    https://data.cdc.gov/Public-Health-Surveillance/NSSP-Emergency-Department-Visit-Trajectories-by-St/rdmq-nq56/data_preview

    Parameters
    ----------
    socrata_token: str
        My App Token for pulling the NSSP data (could be the same as the nchs data)

    Returns
    -------
    pd.DataFrame
        Dataframe as described above.
    """
    socrata_results = pull_with_socrata_api(socrata_token, "rdmq-nq56")
    df_ervisits = pd.DataFrame.from_records(socrata_results)
    create_backup_csv(df_ervisits, backup_dir, custom_run, logger=logger)
>>>>>>> f6fe2fe3
    df_ervisits = df_ervisits.rename(columns={"week_end": "timestamp"})
    df_ervisits = df_ervisits.rename(columns=SIGNALS_MAP)

    try:
        df_ervisits = df_ervisits.astype(TYPE_DICT)
    except KeyError as exc:
        raise ValueError(warn_string(df_ervisits, TYPE_DICT)) from exc

    # Format county fips to all be 5 digits with leading zeros
    df_ervisits["fips"] = df_ervisits["fips"].apply(lambda x: str(x).zfill(5) if str(x) != "0" else "0")

    keep_columns = ["timestamp", "geography", "county", "fips"]
    return df_ervisits[SIGNALS + keep_columns]


def secondary_pull_nssp_data(
    socrata_token: str, backup_dir: str, custom_run: bool, logger: Optional[logging.Logger] = None
):
    """Pull the latest NSSP ER visits secondary dataset.

    https://data.cdc.gov/Public-Health-Surveillance/2023-Respiratory-Virus-Response-NSSP-Emergency-Dep/7mra-9cq9/data_preview

    The output dataset has:

    - Each row corresponds to a single observation

    Parameters
    ----------
    socrata_token: str
        My App Token for pulling the NSSP data (could be the same as the nchs data)

    Returns
    -------
    pd.DataFrame
        Dataframe as described above.
    """
    socrata_results = pull_with_socrata_api(socrata_token, "7mra-9cq9")
    df_ervisits = pd.DataFrame.from_records(socrata_results)
    create_backup_csv(df_ervisits, backup_dir, custom_run, sensor="secondary", logger=logger)
    df_ervisits = df_ervisits.rename(columns=SECONDARY_COLS_MAP)

    # geo_type is not provided in the dataset, so we infer it from the geo_value
    # which is either state names, "National" or hhs region numbers
    df_ervisits["geo_type"] = "state"

    df_ervisits.loc[df_ervisits["geo_value"] == "National", "geo_type"] = "nation"

    hhs_region_mask = df_ervisits["geo_value"].str.lower().str.startswith("region ")
    df_ervisits.loc[hhs_region_mask, "geo_value"] = df_ervisits.loc[hhs_region_mask, "geo_value"].str.replace(
        "Region ", ""
    )
    df_ervisits.loc[hhs_region_mask, "geo_type"] = "hhs"

    df_ervisits["signal"] = df_ervisits["signal"].map(SECONDARY_SIGNALS_MAP)

    df_ervisits = df_ervisits[SECONDARY_KEEP_COLS]

    try:
        df_ervisits = df_ervisits.astype(SECONDARY_TYPE_DICT)
    except KeyError as exc:
        raise ValueError(warn_string(df_ervisits, SECONDARY_TYPE_DICT)) from exc

    return df_ervisits<|MERGE_RESOLUTION|>--- conflicted
+++ resolved
@@ -1,22 +1,16 @@
 # -*- coding: utf-8 -*-
 """Functions for pulling NSSP ER data."""
-<<<<<<< HEAD
-
+
+import logging
 import functools
 import sys
 import textwrap
+from typing import Optional
 from os import makedirs, path
 
 import pandas as pd
 import paramiko
-=======
-import logging
-import textwrap
-from typing import Optional
-
-import pandas as pd
 from delphi_utils import create_backup_csv
->>>>>>> f6fe2fe3
 from sodapy import Socrata
 
 from .constants import (
@@ -101,64 +95,22 @@
     return warn
 
 
-<<<<<<< HEAD
-def pull_nssp_data(socrata_token: str, params: dict, logger) -> pd.DataFrame:
-    """Pull the latest NSSP ER visits data, and conforms it into a dataset.
-
-    The output dataset has:
-
-    - Each row corresponds to a single observation
-    - Each row additionally has columns for the signals in SIGNALS
-=======
 def pull_with_socrata_api(socrata_token: str, dataset_id: str):
     """Pull data from Socrata API.
->>>>>>> f6fe2fe3
 
     Parameters
     ----------
     socrata_token: str
-<<<<<<< HEAD
-        My App Token for pulling the NWSS data (could be the same as the nchs data)
-    params: dict
-        Nested dictionary of parameters, should contain info on run type.
-    logger:
-        Logger object
-=======
         My App Token for pulling the NSSP data (could be the same as the nchs data)
     dataset_id: str
         The dataset id to pull data from
->>>>>>> f6fe2fe3
+
 
     Returns
     -------
     list of dictionaries, each representing a row in the dataset
     """
-<<<<<<< HEAD
-    custom_run = params["common"].get("custom_run", False)
-    if not custom_run:
-        # Pull data from Socrata API
-        client = Socrata("data.cdc.gov", socrata_token)
-        results = []
-        offset = 0
-        limit = 50000  # maximum limit allowed by SODA 2.0
-        while True:
-            page = client.get("rdmq-nq56", limit=limit, offset=offset)
-            if not page:
-                break  # exit the loop if no more results
-            results.extend(page)
-            offset += limit
-        df_ervisits = pd.DataFrame.from_records(results)
-        logger.info("Number of records grabbed from Socrata API", num_records=len(df_ervisits), source="Socrata API")
-    elif custom_run and logger.name == "delphi_nssp.patch":
-        issue_date = params.get("patch", {}).get("current_issue", None)
-        source_dir = params.get("patch", {}).get("source_dir", None)
-        df_ervisits = pd.read_csv(f"{source_dir}/{issue_date}.csv")
-        logger.info(
-            "Number of records grabbed from source_dir/issue_date.csv",
-            num_records=len(df_ervisits),
-            source=f"{source_dir}/{issue_date}.csv",
-        )
-=======
+
     client = Socrata("data.cdc.gov", socrata_token)
     results = []
     offset = 0
@@ -172,7 +124,7 @@
     return results
 
 
-def pull_nssp_data(socrata_token: str, backup_dir: str, custom_run: bool, logger: Optional[logging.Logger] = None):
+def pull_nssp_data(socrata_token: str, backup_dir: str, custom_run: bool, issue_date: Optional[str] = None, logger: Optional[logging.Logger] = None):
     """Pull the latest NSSP ER visits primary dataset.
 
     https://data.cdc.gov/Public-Health-Surveillance/NSSP-Emergency-Department-Visit-Trajectories-by-St/rdmq-nq56/data_preview
@@ -187,10 +139,22 @@
     pd.DataFrame
         Dataframe as described above.
     """
-    socrata_results = pull_with_socrata_api(socrata_token, "rdmq-nq56")
-    df_ervisits = pd.DataFrame.from_records(socrata_results)
-    create_backup_csv(df_ervisits, backup_dir, custom_run, logger=logger)
->>>>>>> f6fe2fe3
+    if not custom_run:
+        socrata_results = pull_with_socrata_api(socrata_token, "rdmq-nq56")
+        df_ervisits = pd.DataFrame.from_records(socrata_results)
+        create_backup_csv(df_ervisits, backup_dir, custom_run, logger=logger)
+        logger.info("Number of records grabbed", num_records=len(df_ervisits), source="Socrata API")
+    elif custom_run and logger.name == "delphi_nssp.patch":
+        if issue_date is None:
+            raise ValueError("Issue date is required for patching")
+        source_filename = f"{backup_dir}/{issue_date}.csv.gz"
+        df_ervisits = pd.read_csv(source_filename)
+        logger.info(
+            "Number of records grabbed",
+            num_records=len(df_ervisits),
+            source=source_filename,
+        )
+    
     df_ervisits = df_ervisits.rename(columns={"week_end": "timestamp"})
     df_ervisits = df_ervisits.rename(columns=SIGNALS_MAP)
 
@@ -207,7 +171,7 @@
 
 
 def secondary_pull_nssp_data(
-    socrata_token: str, backup_dir: str, custom_run: bool, logger: Optional[logging.Logger] = None
+    socrata_token: str, backup_dir: str, custom_run: bool, issue_date: Optional[str] = None, logger: Optional[logging.Logger] = None
 ):
     """Pull the latest NSSP ER visits secondary dataset.
 
@@ -227,9 +191,25 @@
     pd.DataFrame
         Dataframe as described above.
     """
-    socrata_results = pull_with_socrata_api(socrata_token, "7mra-9cq9")
-    df_ervisits = pd.DataFrame.from_records(socrata_results)
-    create_backup_csv(df_ervisits, backup_dir, custom_run, sensor="secondary", logger=logger)
+    if not custom_run:
+        socrata_results = pull_with_socrata_api(socrata_token, "7mra-9cq9")
+        df_ervisits = pd.DataFrame.from_records(socrata_results)
+        create_backup_csv(df_ervisits, backup_dir, custom_run, sensor="secondary", logger=logger)
+        logger.info("Number of records grabbed",
+                    num_records=len(df_ervisits),
+                    source="secondary Socrata API")
+
+    elif custom_run and logger.name == "delphi_nssp.patch":
+        if issue_date is None:
+            raise ValueError("Issue date is required for patching")
+        source_filename = f"{backup_dir}/secondary_{issue_date}.csv.gz"
+        df_ervisits = pd.read_csv(source_filename)
+        logger.info(
+            "Number of records grabbed",
+            num_records=len(df_ervisits),
+            source=source_filename,
+        )
+
     df_ervisits = df_ervisits.rename(columns=SECONDARY_COLS_MAP)
 
     # geo_type is not provided in the dataset, so we infer it from the geo_value
