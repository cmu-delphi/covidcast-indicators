--- conflicted
+++ resolved
@@ -483,9 +483,8 @@
     if not isfile(join(OUTPUT_DIR, FIPS_STATE_OUT_FILENAME)):
         derive_fips_state_crosswalk()
 
-<<<<<<< HEAD
     assign_county_groups()
-    county_groups = pd.read_csv(LOWPOP_COUNTY_GROUPS_FILE, dtype="string", index_col=False)
+    county_groups = pd.read_csv(CHNG_COUNTY_GROUPS_FILE, dtype="string", index_col=False)
     # Split list of county FIPS codes into separate columns.
     county_groups = pd.concat(
             [county_groups, county_groups.fips_list.str.split("|", expand=True)],
@@ -493,16 +492,6 @@
         ).drop(
             columns = "fips_list"
         )
-=======
-    # County mapping file is derived from
-    # https://docs.google.com/spreadsheets/d/1PEce4CjjHbRM1Z5xEMNI6Xsq_b2kkCh0/edit#gid=871427657.
-    # We assign an incrementing integer to be the group id of each county
-    # grouping within the given state via:
-    #
-    # county_groups["group"] = (county_groups.groupby("state_fips").cumcount() + 1).astype("string")
-    county_groups = pd.read_csv(CHNG_COUNTY_GROUPS_FILE, dtype="string", index_col=False
-        ).drop(columns = "fips_list")
->>>>>>> 4fa39b7f
 
     # Change to long format.
     county_groups = pd.melt(
@@ -592,12 +581,12 @@
 def assign_county_groups():
     county_groups = fetch_county_groups_spreadsheet()
 
-    # If a `lowpop_county_groups.csv` already exists in `data_proc/geomap`, we
+    # If a county groups mapping file already exists in `data_proc/geomap`, we
     # have to be careful to not reassign a group number to a different group.
     # Group numbers must remain fixed, even if a given county group is no longer
     # being used.
-    if isfile(LOWPOP_COUNTY_GROUPS_FILE):
-        old_county_groups = pd.read_csv(LOWPOP_COUNTY_GROUPS_FILE, dtype="string", index_col=False)
+    if isfile(CHNG_COUNTY_GROUPS_FILE):
+        old_county_groups = pd.read_csv(CHNG_COUNTY_GROUPS_FILE, dtype="string", index_col=False)
         old_county_groups.group = old_county_groups.group.astype(int)
         old_county_groups.state_fips = old_county_groups.state_fips.astype(int)
 
@@ -647,12 +636,13 @@
         # Combine old_county_groups and county_groups
         county_groups = pd.concat([old_county_groups, county_groups])
     else:
+        # Group numbers are 1-indexed.
         county_groups["group"] = county_groups.groupby("state_fips").cumcount() + 1
 
     county_groups.sort_values(
             ["state_fips"], kind="stable"
         ).to_csv(
-            LOWPOP_COUNTY_GROUPS_FILE, index=False
+            CHNG_COUNTY_GROUPS_FILE, index=False
         )
 
 
