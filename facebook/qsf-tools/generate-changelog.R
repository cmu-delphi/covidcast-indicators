--- conflicted
+++ resolved
@@ -7,11 +7,7 @@
 ##
 ## Usage:
 ##
-<<<<<<< HEAD
-## Rscript generate-changelog.R UMD|CMU path/to/codebook path/to/diff/or/diff/directory path/to/output/changelog [path/to/old/changelog]"
-=======
 ## Rscript generate-changelog.R UMD|CMU path/to/codebook path/to/diff/or/diff/directory path/to/output/changelog [path/to/old/changelog]
->>>>>>> 6cc61c9e
 
 suppressPackageStartupMessages({
   library(tidyverse)
@@ -30,26 +26,17 @@
   # Get the codebook. Contains details about each question (text, answer
   # choices, display logic) by wave.
   codebook <- get_codebook(path_to_codebook)
-<<<<<<< HEAD
 
   # Get the diffs + rationale. Contains info about which items changed between
   # waves, plus a description of what changed and why.
   qsf_diff <- get_diff(path_to_diff)
 
-=======
-  
-  # Get the diffs + rationale. Contains info about which items changed between
-  # waves, plus a description of what changed and why.
-  qsf_diff <- get_diff(path_to_diff)
-  
->>>>>>> 6cc61c9e
   if (!("notes" %in% names(qsf_diff))) {
     if (is.null(path_to_old_changelog)) {
       stop("rationales must be provided either in the diff or via an old version of the changelog")
     }
     qsf_diff$notes <- NA_character_
   }
-<<<<<<< HEAD
 
   qsf_diff <- expand_out_matrix_subquestions(qsf_diff)
 
@@ -59,29 +46,12 @@
     rowwise() %>%
     mutate(
       # Don't rename items that have been removed. Renaming is based on `new_wave`,
-      # but removed items are nota ctually present in `new_wave`, just the `old_wave`.
-      variable_name = patch_item_names(
-        variable_name, path_to_rename_map, new_wave, change_type != "Item removed"
-        )
-    )
-
-=======
-  
-  qsf_diff <- expand_out_matrix_subquestions(qsf_diff)
-  
-  # Rename items as necessary
-  path_to_rename_map <- localize_static_filepath(rename_map_file, survey_version)
-  qsf_diff <- qsf_diff %>%
-    rowwise() %>% 
-    mutate(
-      # Don't rename items that have been removed. Renaming is based on `new_wave`,
       # but removed items are not actually present in `new_wave`, just the `old_wave`.
       variable_name = patch_item_names(
         variable_name, path_to_rename_map, new_wave, change_type != "Item removed"
       )
     )
-  
->>>>>>> 6cc61c9e
+
   result <- prepare_matrix_base_questions_for_join(qsf_diff, codebook)
   qsf_diff <- result$diff
   vars_not_in_codebook <- result$vars_not_in_codebook
@@ -89,11 +59,7 @@
   changelog <- make_changelog_from_codebook_and_diff(qsf_diff, codebook, vars_not_in_codebook)
   changelog <- add_rationales_from_old_changelog(changelog, path_to_old_changelog)
   check_missing_rationales(changelog)
-<<<<<<< HEAD
-
-=======
-  
->>>>>>> 6cc61c9e
+
   write_excel_csv(changelog, path_to_changelog, quote="needed")
 }
 
@@ -111,11 +77,7 @@
   
   return(codebook)
 }
-<<<<<<< HEAD
-
-=======
-  
->>>>>>> 6cc61c9e
+
 # Try to load `path_to_diff`. Check if it is a single CSV or a directory
 # containing a set of CSVs.
 get_diff <- function(path_to_diff) {
@@ -325,16 +287,10 @@
       join_variable_old_wave = coalesce(join_variable_old_wave, variable_name)
     ) %>%
     select(-join_variable)
-  
+
   return(list("diff" = qsf_diff, "vars_not_in_codebook" = vars_not_in_codebook))
 }
 
-<<<<<<< HEAD
-  return(list("diff" = qsf_diff, "vars_not_in_codebook" = vars_not_in_codebook))
-}
-
-=======
->>>>>>> 6cc61c9e
 # Join codebook onto diff and modify columns to make the changelog.
 make_changelog_from_codebook_and_diff <- function(qsf_diff, codebook, vars_not_in_codebook) {
   # Create changelog by joining codebook onto annotated diff.
@@ -383,7 +339,6 @@
     )
   
   return(changelog)
-<<<<<<< HEAD
 }
 
 # Add old rationales, if available, to new changelog
@@ -404,28 +359,6 @@
   return(changelog)
 }
 
-=======
-}
-
-# Add old rationales, if available, to new changelog
-add_rationales_from_old_changelog <- function(changelog, path_to_old_changelog) {
-  # If path_to_old_changelog is provided, prefer it over existing notes column.
-  if (!is.null(path_to_old_changelog)) {
-    old_changelog <- read_csv(path_to_old_changelog, col_types = cols(
-      .default = col_character(),
-      new_wave = col_double(),
-      old_wave = col_double()
-    )) %>% 
-      select(new_wave, old_wave, variable_name, change_type, notes)
-    changelog <- changelog %>%
-      select(-notes) %>%
-      left_join(old_changelog, by=c("new_wave", "old_wave", "variable_name", "change_type"))
-  }
-  
-  return(changelog)
-}
-
->>>>>>> 6cc61c9e
 check_missing_rationales <- function(changelog) {
   if (any(is.na(changelog$notes))) {
     vars_missing_rationales <- changelog %>%
@@ -442,11 +375,7 @@
       " are missing rationales"
     )
   }
-<<<<<<< HEAD
-
-=======
-  
->>>>>>> 6cc61c9e
+
   return(NULL)
 }
 
