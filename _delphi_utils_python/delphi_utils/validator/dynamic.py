"""Dynamic file checks."""
from dataclasses import dataclass
from datetime import date, timedelta
from typing import Dict, Set
import re
import pandas as pd
import numpy as np
from .errors import ValidationFailure, APIDataFetchError
from .datafetcher import get_geo_signal_combos, threaded_api_calls
from .utils import relative_difference_by_min, TimeWindow, lag_converter


class DynamicValidator:
    """Class for validation of static properties of individual datasets."""

    @dataclass
    class Parameters:
        """Configuration parameters."""

        # data source name, one of
        # https://cmu-delphi.github.io/delphi-epidata/api/covidcast_signals.html
        data_source: str
        # span of time over which to perform checks
        time_window: TimeWindow
        # date that this df_to_test was generated; typically 1 day after the last date in df_to_test
        generation_date: date
        # number of days back to perform sanity checks, starting from the last date appearing in
        # df_to_test
        max_check_lookbehind: timedelta
        # names of signals that are smoothed (7-day avg, etc)
        smoothed_signals: Set[str]
        # maximum number of days behind do we expect each signal to be
        max_expected_lag: Dict[str, int]
        # minimum number of days behind do we expect each signal to be
        min_expected_lag: Dict[str, int]

    def __init__(self, params):
        """
        Initialize object and set parameters.

        Arguments:
            - params: dictionary of user settings; if empty, defaults will be used
        """
        common_params = params["common"]
        dynamic_params = params.get("dynamic", dict())

        self.test_mode = dynamic_params.get("test_mode", False)

        self.params = self.Parameters(
            data_source=common_params["data_source"],
            time_window=TimeWindow.from_params(common_params["end_date"],
                                               common_params["span_length"]),
            generation_date=date.today(),
            max_check_lookbehind=timedelta(
                days=max(7, dynamic_params.get("ref_window_size", 14))),
            smoothed_signals=set(dynamic_params.get("smoothed_signals", [])),
            min_expected_lag=lag_converter(common_params.get(
                "min_expected_lag", dict())),
            max_expected_lag=lag_converter(common_params.get(
                "max_expected_lag", dict()))
        )

    def validate(self, all_frames, report):
        """
        Perform all checks over the combined data set from all files.

        Parameters
        ----------
        all_frames: pd.DataFrame
            combined data from all input files
        report: ValidationReport
            report to which the results of these checks will be added
        """
        # Get 14 days prior to the earliest list date
        outlier_lookbehind = timedelta(days=14)

        # Get all expected combinations of geo_type and signal.
        geo_signal_combos = get_geo_signal_combos(self.params.data_source)

        all_api_df = threaded_api_calls(self.params.data_source,
                                        self.params.time_window.start_date - outlier_lookbehind,
                                        self.params.time_window.end_date,
                                        geo_signal_combos)

        # Keeps script from checking all files in a test run.
        kroc = 0

        # Comparison checks
        # Run checks for recent dates in each geo-sig combo vs semirecent (previous
        # week) API data.
        for geo_type, signal_type in geo_signal_combos:
            geo_sig_df = all_frames.query(
                "geo_type == @geo_type & signal == @signal_type")
            # Drop unused columns.
            geo_sig_df.drop(columns=["geo_type", "signal"])

            report.increment_total_checks()

            if geo_sig_df.empty:
                report.add_raised_error(ValidationFailure(check_name="check_missing_geo_sig_combo",
                                                          geo_type=geo_type,
                                                          signal=signal_type,
                                                          message="file with geo_type-signal combo "
                                                                  "does not exist"))
                continue

            max_date = geo_sig_df["time_value"].max()
            self.check_min_allowed_max_date(
                max_date, geo_type, signal_type, report)
            self.check_max_allowed_max_date(
                max_date, geo_type, signal_type, report)

            # Get relevant reference data from API dictionary.
            api_df_or_error = all_api_df[(geo_type, signal_type)]

            report.increment_total_checks()
            if isinstance(api_df_or_error, APIDataFetchError):
                report.add_raised_error(api_df_or_error)
                continue

            # Only do outlier check for cases and deaths signals
            if (signal_type in ["confirmed_7dav_cumulative_num", "confirmed_7dav_incidence_num",
                                "confirmed_cumulative_num", "confirmed_incidence_num",
                                "deaths_7dav_cumulative_num",
                                "deaths_cumulative_num"]):
                # Outlier dataframe
                earliest_available_date = geo_sig_df["time_value"].min()
                source_df = geo_sig_df.query(
                    'time_value <= @self.params.time_window.end_date & '
                    'time_value >= @self.params.time_window.start_date'
                )

                # These variables are interpolated into the call to `api_df_or_error.query()`
                # below but pylint doesn't recognize that.
                # pylint: disable=unused-variable
                outlier_start_date = earliest_available_date - outlier_lookbehind
                outlier_end_date = earliest_available_date - timedelta(days=1)
                outlier_api_df = api_df_or_error.query(
                    'time_value <= @outlier_end_date & time_value >= @outlier_start_date')
                # pylint: enable=unused-variable

                self.check_positive_negative_spikes(
                    source_df, outlier_api_df, geo_type, signal_type, report)

            # Check data from a group of dates against recent (previous 7 days,
            # by default) data from the API.
            for checking_date in self.params.time_window.date_seq:
                create_dfs_or_error = self.create_dfs(
                    geo_sig_df, api_df_or_error, checking_date, geo_type, signal_type, report)

                if not create_dfs_or_error:
                    continue
                recent_df, reference_api_df = create_dfs_or_error

                self.check_max_date_vs_reference(
                    recent_df, reference_api_df, checking_date, geo_type, signal_type, report)

                self.check_rapid_change_num_rows(
                    recent_df, reference_api_df, checking_date, geo_type, signal_type, report)

                if not re.search("cumulative", signal_type):
                    self.check_avg_val_vs_reference(
                        recent_df, reference_api_df, checking_date, geo_type,
                        signal_type, report)

            # Keeps script from checking all files in a test run.
            kroc += 1
            if self.test_mode and kroc == 2:
                break

    def check_min_allowed_max_date(self, max_date, geo_type, signal_type, report):
        """Check if time since data was generated is reasonable or too long ago.

        The most recent data should be at least max_expected_lag from generation date

        Arguments:
            - max_date: date of most recent data to be validated; datetime format.
            - geo_type: str; geo type name (county, msa, hrr, state) as in the CSV name
            - signal_type: str; signal name as in the CSV name
            - report: ValidationReport; report where results are added

        Returns:
            - None
        """
        min_thres = timedelta(days = self.params.max_expected_lag.get(
            signal_type, self.params.max_expected_lag.get('all', 10)))

        if max_date < self.params.generation_date - min_thres:
            report.add_raised_error(
                ValidationFailure("check_min_max_date",
                                  geo_type=geo_type,
                                  signal=signal_type,
                                  message="date of most recent generated file seems too long ago"))

        report.increment_total_checks()

    def check_max_allowed_max_date(self, max_date, geo_type, signal_type, report):
        """Check if time since data was generated is reasonable or too recent.

        The most recent data should be at most min_expected_lag from generation date

        Arguments:
            - max_date: date of most recent data to be validated; datetime format.
            - geo_type: str; geo type name (county, msa, hrr, state) as in the CSV name
            - signal_type: str; signal name as in the CSV name
            - report: ValidationReport; report where results are added

        Returns:
            - None
        """
        max_thres = timedelta(days = self.params.min_expected_lag.get(
            signal_type, self.params.min_expected_lag.get('all', 1)))

        if max_date > self.params.generation_date - max_thres:
            report.add_raised_error(
                ValidationFailure("check_max_max_date",
                                  geo_type=geo_type,
                                  signal=signal_type,
                                  message="date of most recent generated file seems too recent"))

        report.increment_total_checks()

    def create_dfs(self, geo_sig_df, api_df_or_error, checking_date, geo_type, signal_type, report):
        """Create recent_df and reference_api_df from params.

        Raises error if recent_df is empty.

        Arguments:
            - geo_sig_df: Pandas dataframe of test data
            - api_df_or_error: pandas dataframe of reference data, either from the
            COVIDcast API or semirecent data
            - geo_type: str; geo type name (county, msa, hrr, state) as in the CSV name
            - signal_type: str; signal name as in the CSV name
            - report: ValidationReport; report where results are added

        Returns:
            - False if recent_df is empty, else (recent_df, reference_api_df)
            (after reference_api_df has been padded if necessary)
        """
        # recent_lookbehind: start from the check date and working backward in time,
        # how many days at a time do we want to check for anomalies?
        # Choosing 1 day checks just the daily data.
        recent_lookbehind = timedelta(days=1)

        recent_cutoff_date = checking_date - \
            recent_lookbehind + timedelta(days=1)
        recent_df = geo_sig_df.query(
            'time_value <= @checking_date & time_value >= @recent_cutoff_date')

        report.increment_total_checks()

        if recent_df.empty:
            min_thres = timedelta(days = self.params.max_expected_lag.get(
                signal_type, self.params.max_expected_lag.get('all', 10)))
            if checking_date < self.params.generation_date - min_thres:
                report.add_raised_error(
                    ValidationFailure("check_missing_geo_sig_date_combo",
                                    checking_date,
                                    geo_type,
                                    signal_type,
                                    "test data for a given checking date-geo type-signal type"
                                    " combination is missing. Source data may be missing"
                                    " for one or more dates"))
            return False

        # Reference dataframe runs backwards from the recent_cutoff_date
        #
        # These variables are interpolated into the call to `api_df_or_error.query()`
        # below but pylint doesn't recognize that.
        # pylint: disable=unused-variable
        reference_start_date = recent_cutoff_date - self.params.max_check_lookbehind
        if signal_type in self.params.smoothed_signals:
            # Add an extra 7 days to the reference period.
            reference_start_date = reference_start_date - \
                timedelta(days=7)

        reference_end_date = recent_cutoff_date - timedelta(days=1)
        # pylint: enable=unused-variable

        # Subset API data to relevant range of dates.
        reference_api_df = api_df_or_error.query(
            "time_value >= @reference_start_date & time_value <= @reference_end_date")

        report.increment_total_checks()

        if reference_api_df.empty:
            report.add_raised_error(
                ValidationFailure("empty_reference_data",
                                  checking_date,
                                  geo_type,
                                  signal_type,
                                  "reference data is empty; comparative checks could not "
                                  "be performed"))
            return False

        reference_api_df = self.pad_reference_api_df(
            reference_api_df, geo_sig_df, reference_end_date)

        return (geo_sig_df, reference_api_df)

    def pad_reference_api_df(self, reference_api_df, geo_sig_df, reference_end_date):
        """Check if API data is missing, and supplement from test data.

        Arguments:
            - reference_api_df: API data within lookbehind range
            - geo_sig_df: Test data
            - reference_end_date: Supposed end date of reference data

        Returns:
            - reference_api_df: Supplemented version of original
        """
        reference_api_df_max_date = reference_api_df.time_value.max()
        if reference_api_df_max_date < reference_end_date:
            # Querying geo_sig_df, only taking relevant rows
            geo_sig_df_supplement = geo_sig_df.query(
                'time_value <= @reference_end_date & time_value > \
                @reference_api_df_max_date')[[
                "geo_id", "val", "se", "sample_size", "time_value"]]
            # Matching time_value format
            geo_sig_df_supplement["time_value"] = \
                pd.to_datetime(geo_sig_df_supplement["time_value"],
                    format = "%Y-%m-%d %H:%M:%S")
            reference_api_df = pd.concat(
                [reference_api_df, geo_sig_df_supplement])
        return reference_api_df

    def check_max_date_vs_reference(self, df_to_test, df_to_reference, checking_date,
                                    geo_type, signal_type, report):
        """
        Check if reference data is more recent than test data.

        Arguments:
            - df_to_test: pandas dataframe of a single CSV of source data
            (one day-signal-geo_type combo)
            - df_to_reference: pandas dataframe of reference data, either from the
            COVIDcast API or semirecent data
            - geo_type: str; geo type name (county, msa, hrr, state) as in the CSV name
            - signal_type: str; signal name as in the CSV name
            - report: ValidationReport; report where results are added

        Returns:
            - None
        """
        if df_to_test["time_value"].max() < df_to_reference["time_value"].max():
            report.add_raised_error(
                ValidationFailure("check_max_date_vs_reference",
                                  checking_date,
                                  geo_type,
                                  signal_type,
                                  "reference df has days beyond the max date in the =df_to_test="))

        report.increment_total_checks()

    def check_rapid_change_num_rows(self, df_to_test, df_to_reference, checking_date,
                                    geo_type, signal_type, report):
        """
        Compare number of obervations per day in test dataframe vs reference dataframe.

        Arguments:
            - df_to_test: pandas dataframe of CSV source data
            - df_to_reference: pandas dataframe of reference data, either from the
            COVIDcast API or semirecent data
            - checking_date: datetime date
            - geo_type: str; geo type name (county, msa, hrr, state) as in the CSV name
            - signal_type: str; signal name as in the CSV name
            - report: ValidationReport; report where results are added

        Returns:
            - None
        """
        test_rows_per_reporting_day = df_to_test[df_to_test['time_value']
                                                 == checking_date].shape[0]
        reference_rows_per_reporting_day = df_to_reference.shape[0] / len(
            set(df_to_reference["time_value"]))

        try:
            compare_rows = relative_difference_by_min(
                test_rows_per_reporting_day,
                reference_rows_per_reporting_day)
        except ZeroDivisionError as e:
            print(checking_date, geo_type, signal_type)
            raise e

        if abs(compare_rows) > 0.35:
            report.add_raised_error(
                ValidationFailure("check_rapid_change_num_rows",
                                  checking_date,
                                  geo_type,
                                  signal_type,
                                  "Number of rows per day seems to have changed rapidly (reference "
                                  "vs test data)"))
        report.increment_total_checks()

    def check_positive_negative_spikes(self, source_df, api_frames, geo, sig, report):
        """
        Adapt Dan's corrections package to Python (only consider spikes).

        See https://github.com/cmu-delphi/covidcast-forecast/tree/dev/corrections/data_corrections

        Statistics for a right shifted rolling window and a centered rolling window are used
        to determine outliers for both positive and negative spikes.

        As it is now, ststat will always be NaN for source frames.

        Arguments:
            - source_df: pandas dataframe of CSV source data
            - api_frames: pandas dataframe of reference data, either from the
            COVIDcast API or semirecent data
            - geo: str; geo type name (county, msa, hrr, state) as in the CSV name
            - sig: str; signal name as in the CSV name
            - report: ValidationReport; report where results are added

        """
        report.increment_total_checks()
        # Combine all possible frames so that the rolling window calculations make sense.
        source_frame_start = source_df["time_value"].min()
        # This variable is interpolated into the call to `add_raised_error()`
        # below but pylint doesn't recognize that.
        # pylint: disable=unused-variable
        source_frame_end = source_df["time_value"].max()
        # pylint: enable=unused-variable
        all_frames = pd.concat([api_frames, source_df]). \
            drop_duplicates(subset=["geo_id", "time_value"], keep='last'). \
            sort_values(by=['time_value']).reset_index(drop=True)

        # Tuned Variables from Dan's Code for flagging outliers. Size_cut is a
        # check on the minimum value reported, sig_cut is a check
        # on the ftstat or ststat reported (t-statistics) and sig_consec
        # is a lower check for determining outliers that are next to each other.
        size_cut, sig_cut, sig_consec = 5, 3, 2.25

        # Functions mapped to rows to determine outliers based on fstat and ststat values

        def outlier_flag(frame):
            if (abs(frame["val"]) > size_cut) and not (pd.isna(frame["ststat"])) \
                    and (frame["ststat"] > sig_cut):
                return True
            if (abs(frame["val"]) > size_cut) and (pd.isna(frame["ststat"])) and \
                    not (pd.isna(frame["ftstat"])) and (frame["ftstat"] > sig_cut):
                return True
            if (frame["val"] < -size_cut) and not (pd.isna(frame["ststat"])) and \
                    not pd.isna(frame["ftstat"]):
                return True
            return False

        def outlier_nearby(frame):
            if (not pd.isna(frame['ststat'])) and (frame['ststat'] > sig_consec):
                return True
            if pd.isna(frame['ststat']) and (frame['ftstat'] > sig_consec):
                return True
            return False

        # Calculate ftstat and ststat values for the rolling windows, group fames by geo region
        region_group = all_frames.groupby("geo_id")
        window_size = 14
        # Shift the window to match how R calculates rolling windows with even numbers
        shift_val = -1 if window_size % 2 == 0 else 0

        # Calculate the t-statistics for the two rolling windows (windows center and windows right)
        all_full_frames = []
        for _, group in region_group:
            rolling_windows = group["val"].rolling(
                window_size, min_periods=window_size)
            center_windows = group["val"].rolling(
                window_size, min_periods=window_size, center=True)
            fmedian = rolling_windows.median()
            smedian = center_windows.median().shift(shift_val)
            fsd = rolling_windows.std() + 0.00001  # if std is 0
            ssd = center_windows.std().shift(shift_val) + 0.00001  # if std is 0
            group['ftstat'] = abs(group["val"] - fmedian.fillna(0)) / fsd
            group['ststat'] = abs(group["val"] - smedian.fillna(0)) / ssd
            all_full_frames.append(group)

        all_frames = pd.concat(all_full_frames)
        # Determine outliers in source frames only, only need the reference
        # data from just before the start of the source data
        # because lead and lag outlier calculations are only one day
        #
        # These variables are interpolated into the call to `api_df_or_error.query()`
        # below but pylint doesn't recognize that.
        # pylint: disable=unused-variable
        api_frames_end = min(api_frames["time_value"].max(),
                             source_frame_start-timedelta(days=1))
        # pylint: enable=unused-variable
        outlier_df = all_frames.query(
            'time_value >= @api_frames_end & time_value <= @source_frame_end')
        outlier_df = outlier_df.sort_values(by=['geo_id', 'time_value']) \
            .reset_index(drop=True).copy()
        outliers = outlier_df[outlier_df.apply(outlier_flag, axis=1)]
        outliers_reset = outliers.copy().reset_index(drop=True)

        # Find the lead outliers and the lag outliers. Check that the selected row
        # is actually a leading and lagging row for given geo_id
        upper_index = list(filter(lambda x: x < outlier_df.shape[0],
                                  list(outliers.index+1)))
        upper_df = outlier_df.iloc[upper_index, :].reset_index(drop=True)
        upper_compare = outliers_reset[:len(upper_index)]
        sel_upper_df = upper_df[upper_compare["geo_id"]
                                == upper_df["geo_id"]].copy()
        lower_index = list(filter(lambda x: x >= 0, list(outliers.index-1)))
        lower_df = outlier_df.iloc[lower_index, :].reset_index(drop=True)
        # If lower_df is empty, then make lower_compare empty too
        if lower_df.empty:
            lower_compare = outliers_reset[0:0]
        else:
            lower_compare = outliers_reset[-len(lower_index):].reset_index(drop=True)
        sel_lower_df = lower_df[lower_compare["geo_id"]
                                == lower_df["geo_id"]].copy()

        outliers_list = [outliers]
        if sel_upper_df.size > 0:
            outliers_list.append(
                sel_upper_df[sel_upper_df.apply(outlier_nearby, axis=1)])
        if sel_lower_df.size > 0:
            outliers_list.append(
                sel_lower_df[sel_lower_df.apply(outlier_nearby, axis=1)])

        all_outliers = pd.concat(outliers_list). \
            sort_values(by=['time_value', 'geo_id']). \
            drop_duplicates().reset_index(drop=True)

        # Identify outliers just in the source data
        source_outliers = all_outliers.query(
            "time_value >= @source_frame_start & time_value <= @source_frame_end")

        if source_outliers.shape[0] > 0:
            for time_val in source_outliers["time_value"].unique():
                report.add_raised_error(
                    ValidationFailure(
                        "check_positive_negative_spikes",
                        time_val,
                        geo,
                        sig,
                        "Source dates with flagged ouliers based on the previous 14 days of data "
                        "available"))

    def check_avg_val_vs_reference(self, df_to_test, df_to_reference, checking_date, geo_type,
                                   signal_type, report):
        """
        Compare average values for each variable in test dataframe vs reference dataframe.

        Arguments:
            - df_to_test: pandas dataframe of CSV source data
            - df_to_reference: pandas dataframe of reference data, either from the
            COVIDcast API or semirecent data
            - geo_type: str; geo type name (county, msa, hrr, state) as in the CSV name
            - signal_type: str; signal name as in the CSV name
            - report: ValidationReport; report where results are added
        Returns:
            - None
        """
        # Calculate reference mean and standard deviation for each geo_id.
        reference_mean = df_to_reference.groupby(['geo_id'], as_index=False)[
            ['val', 'se', 'sample_size']].mean().assign(type="reference mean")
        reference_sd = df_to_reference.groupby(['geo_id'], as_index=False)[
<<<<<<< HEAD
            ['val', 'se', 'sample_size']].std().assign(type="reference sd")
        reference_count = df_to_reference.groupby(['geo_id'], as_index=False)[
            ['val', 'se', 'sample_size']].count().assign(type="reference count")
=======
            ['val', 'se', 'sample_size']].std().round(8).assign(type="reference sd")
>>>>>>> 575620b2

        # Replace standard deviations of 0 with non-zero min sd for that type. Ignores NA.
        replacements = {"val": {0: reference_sd.val[reference_sd.val > 0].median()},
                        "se": {0: reference_sd.se[reference_sd.se > 0].median()},
                        "sample_size": {0: reference_sd.sample_size[
                            reference_sd.sample_size > 0].median()}}
        reference_sd.replace(replacements, inplace=True)

        # Duplicate reference_mean and reference_sd for every unique time_value seen in df_to_test
        reference_df = pd.concat(
            [reference_mean, reference_sd, reference_count]
        ).assign(
            key=0
        ).merge(
            df_to_test.assign(key=0)[["time_value", "key"]].drop_duplicates()
        ).drop("key", axis=1)

        # Drop unused columns from test data.
        df_to_test = df_to_test[[
            "geo_id", "val", "se", "sample_size", "time_value"
        ]].assign(
            type="test"
        )

        # For each variable (val, se, and sample size) where not missing, calculate the
        # mean z-score and mean absolute z-score of the test data across all geographic
        # regions and dates.
        #
        # Approach:
        #  - Use each reference df to calculate mean and sd for each geo_id (above). Merge
        #    onto test data.
        #  - Use to calculate z-score for each test datapoint for a given geo_id and date.
        #  - Avg z-scores over each geo_id, across all dates.
        #  - Avg all z-scores together.
        num_ref_dates = self.params.max_check_lookbehind.days
        if signal_type in self.params.smoothed_signals:
            num_ref_dates += 7

        df_all = pd.concat(
            [df_to_test, reference_df]
        ).melt(
            id_vars=["geo_id", "type", "time_value"], value_vars=["val", "se", "sample_size"]
        ).pivot(
            index=("geo_id", "variable", "time_value"), columns="type", values="value"
        ).reset_index(
            ("geo_id", "variable", "time_value")
        ).dropna(
        ).assign(
            z=lambda x: (
                x["test"] - x["reference mean"]) / x["reference sd"],
            abs_z=lambda x: abs(x["z"])
        ).replace([np.inf, -np.inf], np.nan, inplace = False
        ).query("`reference count` == @num_ref_dates"
        ).dropna(
        ).groupby(
            ["geo_id", "variable"], as_index=False
        ).agg(
            geo_z=("z", "mean"),
            geo_abs_z=("abs_z", "mean")
        ).groupby(
            "variable", as_index=False
        ).agg(
            mean_z=("geo_z", "mean"),
            mean_abs_z=("geo_abs_z", "mean")
        )[["variable", "mean_z", "mean_abs_z"]]

        # Set thresholds for comparison.
        classes = ['mean_z', 'val_mean_z', 'mean_abs_z']
        thres = pd.DataFrame([[4.0, 3.5, 4.25]], columns=classes)

        # Check if the calculated mean differences are high compared to the thresholds.
        mean_z_high = (
            abs(df_all["mean_z"]) > float(thres["mean_z"])).any() or (
                (df_all["variable"] == "val").any() and
                (abs(df_all[df_all["variable"] == "val"]["mean_z"])
                 > float(thres["val_mean_z"])).any()
        )
        mean_abs_z_high = (df_all["mean_abs_z"] > float(
            thres["mean_abs_z"])).any()

        if mean_z_high or mean_abs_z_high:
            report.add_raised_error(
                ValidationFailure(
                    "check_test_vs_reference_avg_changed",
                    checking_date,
                    geo_type,
                    signal_type,
                    'Average differences in variables by geo_id between recent & reference data '
                    + 'seem large --- either large increase '
                    + 'tending toward one direction or large mean absolute difference, relative '
                    + 'to average values of corresponding variables. For the former check, '
                    + 'tolerances for `val` are more restrictive than those for other columns.'))

        report.increment_total_checks()<|MERGE_RESOLUTION|>--- conflicted
+++ resolved
@@ -553,13 +553,9 @@
         reference_mean = df_to_reference.groupby(['geo_id'], as_index=False)[
             ['val', 'se', 'sample_size']].mean().assign(type="reference mean")
         reference_sd = df_to_reference.groupby(['geo_id'], as_index=False)[
-<<<<<<< HEAD
-            ['val', 'se', 'sample_size']].std().assign(type="reference sd")
+            ['val', 'se', 'sample_size']].std().round(8).assign(type="reference sd")
         reference_count = df_to_reference.groupby(['geo_id'], as_index=False)[
             ['val', 'se', 'sample_size']].count().assign(type="reference count")
-=======
-            ['val', 'se', 'sample_size']].std().round(8).assign(type="reference sd")
->>>>>>> 575620b2
 
         # Replace standard deviations of 0 with non-zero min sd for that type. Ignores NA.
         replacements = {"val": {0: reference_sd.val[reference_sd.val > 0].median()},
