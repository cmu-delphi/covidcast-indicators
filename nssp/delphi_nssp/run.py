--- conflicted
+++ resolved
@@ -141,12 +141,9 @@
             elif geo == "hsa-nci":
                 df = df[["hsa_nci_id", "val", "timestamp"]]
                 df = df[df["hsa_nci_id"] != "All"]
-<<<<<<< HEAD
                 # We use min() below just to pick a representative value, since all
                 # the values in a given HSA-NCI level are the same (the data is
                 # reported at the HSA-NCI level).
-=======
->>>>>>> 80bb904c
                 df = df.groupby(["hsa_nci_id", "timestamp"])["val"].min().reset_index()
                 df = df.rename(columns={"hsa_nci_id": "geo_id"})
             else:
