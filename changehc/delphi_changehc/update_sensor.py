--- conflicted
+++ resolved
@@ -139,15 +139,11 @@
             logging.error(f"{geo} is invalid, pick one of 'county', 'state', 'msa', 'hrr'")
             return False
         if geo == "county":
-<<<<<<< HEAD
             data_frame = gmpr.fips_to_megacounty(data,
                                                  Config.MIN_DEN,
                                                  Config.MAX_BACKFILL_WINDOW,
                                                  thr_col="den",
                                                  mega_col=geo)
-=======
-            data_frame = gmpr.fips_to_megacounty(data,Config.MIN_DEN,Config.MAX_BACKFILL_WINDOW,thr_col="den",mega_col=geo)
->>>>>>> d9478870
         elif geo == "state":
             data_frame = gmpr.replace_geocode(data, "fips", "state_id", new_col="state")
         elif geo == "msa":
