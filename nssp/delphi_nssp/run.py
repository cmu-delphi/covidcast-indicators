--- conflicted
+++ resolved
@@ -153,68 +153,5 @@
             if len(dates) > 0:
                 run_stats.append((max(dates), len(dates)))
 
-<<<<<<< HEAD
-    logger.info("Generating secondary signals")
-    secondary_df_pull = secondary_pull_nssp_data(
-        socrata_token, backup_dir, custom_run=custom_run, issue_date=issue_date, logger=logger
-    )
-    if custom_run and logger.name == "delphi_nssp.patch" and secondary_df_pull is None:
-        logger.warning("No secondary source data pulled", issue_date=issue_date)
-        logging(start_time, run_stats, logger)
-        return
-
-    for signal in SECONDARY_SIGNALS:
-        secondary_df_pull_signal = secondary_df_pull[secondary_df_pull["signal"] == signal]
-        if secondary_df_pull_signal.empty:
-            logger.warning("No data found for signal", signal=signal)
-            continue
-
-        for geo in SECONDARY_GEOS:
-            df = secondary_df_pull_signal.copy()
-            logger.info("Generating signal and exporting to CSV", geo_type=geo, signal=signal)
-
-            if geo == "state":
-                df = df[(df["geo_type"] == "state")]
-                df["geo_id"] = df["geo_value"].apply(
-                    lambda x: (
-                        us.states.lookup(x).abbr.lower()
-                        if us.states.lookup(x)
-                        else ("dc" if x == "District of Columbia" else x)
-                    )
-                )
-                unexpected_state_names = df[df["geo_id"] == df["geo_value"]]
-                if unexpected_state_names.shape[0] > 0:
-                    logger.error(
-                        "Unexpected state names",
-                        unexpected_state_names=unexpected_state_names["geo_value"].unique(),
-                    )
-                    raise RuntimeError
-
-            elif geo == "nation":
-                df = df[(df["geo_type"] == "nation")]
-                df["geo_id"] = "us"
-
-            elif geo == "hhs":
-                df = df[(df["geo_type"] == "hhs")]
-                df["geo_id"] = df["geo_value"]
-
-            # add se, sample_size, and na codes
-            missing_cols = set(CSV_COLS) - set(df.columns)
-            df = add_needed_columns(df, col_names=list(missing_cols))
-            df_csv = df[CSV_COLS + ["timestamp"]]
-
-            # actual export
-            dates = create_export_csv(
-                df_csv,
-                geo_res=geo,
-                export_dir=export_dir,
-                sensor=signal,
-                weekly_dates=True,
-            )
-            if len(dates) > 0:
-                run_stats.append((max(dates), len(dates)))
-
-=======
->>>>>>> 51620ea0
     ## log this indicator run
     logging(start_time, run_stats, logger)